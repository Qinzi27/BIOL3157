"""Unit tests for Sequence class and its subclasses.
"""
import json
import os
import pathlib
import re

from pickle import dumps
from unittest import TestCase

import pytest

from numpy import array
from numpy.testing import assert_allclose, assert_equal

import cogent3

from cogent3.core.moltype import (
    ASCII,
    BYTES,
    DNA,
    RNA,
    AlphabetError,
    get_moltype,
)
from cogent3.core.sequence import (
    ABSequence,
    ArrayCodonSequence,
    ArrayDnaCodonSequence,
    ArrayDnaSequence,
    ArrayNucleicAcidSequence,
    ArrayProteinSequence,
    ArrayRnaCodonSequence,
    ArrayRnaSequence,
    ArraySequence,
    DnaSequence,
    ProteinSequence,
    RnaSequence,
    Sequence,
    SeqView,
)
from cogent3.util.misc import get_object_provenance


__author__ = "Rob Knight, Gavin Huttley and Peter Maxwell"
__copyright__ = "Copyright 2007-2022, The Cogent Project"
__credits__ = ["Rob Knight", "Gavin Huttley", "Peter Maxwell", "Matthew Wakefield"]
__license__ = "BSD-3"
__version__ = "2023.2.12a1"
__maintainer__ = "Gavin Huttley"
__email__ = "Gavin.Huttley@anu.edu.au"
__status__ = "Production"

DATADIR = pathlib.Path(__file__).parent.parent / "data"


class SequenceTests(TestCase):
    """Tests of the Sequence class."""

    SEQ = Sequence
    RNA = RnaSequence
    DNA = DnaSequence
    PROT = ProteinSequence

    def test_init_empty(self):
        """Sequence and subclasses should init correctly."""
        # NOTE: ModelSequences can't be initialized empty because it screws up
        # the dimensions of the array, and not worth special-casing.
        s = self.SEQ()
        self.assertEqual(s, "")
        assert s.moltype in (ASCII, BYTES)

        r = self.RNA()
        assert r.moltype is RNA

    def test_init_data(self):
        """Sequence init with data should set data in correct location"""
        r = self.RNA("ucagg")
        # no longer preserves case
        self.assertEqual(r, "UCAGG")

    def test_init_from_bytes(self):
        """correctly convert bytes to str"""
        s = self.SEQ(b"ACGT")
        self.assertEqual(s, "ACGT")

    def test_init_other_seq(self):
        """Sequence init with other seq should preserve name and info."""
        r = self.RNA("UCAGG", name="x", info={"z": 3})
        s = Sequence(r)
        self.assertEqual(str(s), "UCAGG")
        self.assertEqual(s.name, "x")
        self.assertEqual(s.info.z, 3)

    def test_copy(self):
        """correctly returns a copy version of self"""
        s = Sequence("TTTTTTTTTTAAAA", name="test_copy")
        annot1 = s.add_feature(biotype="exon", name="annot1", spans=[(0, 10)])
        annot2 = s.add_feature(biotype="exon", name="annot2", spans=[(10, 14)])
        got = s.copy()
        got_annot1 = list(got.get_features(biotype="exon", name="annot1"))[0]
        got_annot2 = list(got.get_features(biotype="exon", name="annot2"))[0]
        self.assertIsNot(got, s)
        self.assertIsNot(got_annot1, annot1)
        self.assertIsNot(got_annot2, annot2)
        self.assertEqual(got.name, s.name)
        self.assertEqual(got.info, s.info)
        self.assertEqual(str(got), str(s))
        self.assertEqual(got.moltype, s.moltype)
        annot1_slice = str(annot1.get_slice())
        annot2_slice = str(annot2.get_slice())
        got1_slice = str(got_annot1.get_slice())
        got2_slice = str(got_annot2.get_slice())
        self.assertEqual(annot1_slice, got1_slice)
        self.assertEqual(annot2_slice, got2_slice)

    def test_compare_to_string(self):
        """Sequence should compare equal to same string."""
        r = self.RNA("UCC")
        self.assertEqual(r, "UCC")

    def test_slice(self):
        """Sequence slicing should work as expected"""
        r = self.RNA("UCAGG")
        self.assertEqual(r[0], "U")
        self.assertEqual(r[-1], "G")
        self.assertEqual(r[1:3], "CA")

    def test_to_dna(self):
        """Returns copy of self as DNA."""
        r = self.RNA("UCA")
        self.assertEqual(str(r), "UCA")
        self.assertEqual(str(r.to_dna()), "TCA")

    def test_to_rna(self):
        """Returns copy of self as RNA."""
        r = self.DNA("TCA")
        self.assertEqual(str(r), "TCA")
        self.assertEqual(str(r.to_rna()), "UCA")

    def test_to_fasta(self):
        """Sequence to_fasta() should return Fasta-format string"""
        even = "TCAGAT"
        odd = even + "AAA"
        even_dna = self.SEQ(even, name="even")
        odd_dna = self.SEQ(odd, name="odd")
        self.assertEqual(even_dna.to_fasta(), ">even\nTCAGAT\n")
        # set line wrap to small number so we can test that it works
        self.assertEqual(even_dna.to_fasta(block_size=2), ">even\nTC\nAG\nAT\n")
        self.assertEqual(odd_dna.to_fasta(block_size=2), ">odd\nTC\nAG\nAT\nAA\nA\n")
        # check that changing the linewrap again works
        self.assertEqual(even_dna.to_fasta(block_size=4), ">even\nTCAG\nAT\n")

    def test_serialize(self):
        """Sequence should be serializable"""
        r = self.RNA("ugagg")
        assert dumps(r)

    def test_sequence_to_moltype(self):
        """correctly convert to specified moltype"""
        s = Sequence("TTTTTTTTTTAAAA", name="test1")
        s.add_feature(biotype="exon", name="fred", spans=[(0, 10)])
        s.add_feature(biotype="exon", name="trev", spans=[(10, 14)])
        got = s.to_moltype("rna")
        fred = list(got.get_features(name="fred"))[0]
        assert str(got[fred]) == "UUUUUUUUUU"
        trev = list(got.get_features(name="trev"))[0]
        assert str(got[trev]) == "AAAA"

        # calling with a null object should raise an exception
        with self.assertRaises(ValueError):
            s.to_moltype(None)

        with self.assertRaises(ValueError):
            s.to_moltype("")

    def test_strip_degenerate(self):
        """Sequence strip_degenerate should remove any degenerate bases"""
        self.assertEqual(self.RNA("UCAG-").strip_degenerate(), "UCAG-")
        self.assertEqual(self.RNA("NRYSW").strip_degenerate(), "")
        self.assertEqual(self.RNA("USNG").strip_degenerate(), "UG")

    def test_strip_bad(self):
        """Sequence strip_bad should remove any non-base, non-gap chars"""
        # have to turn off check to get bad data in; no longer preserves case
        self.assertEqual(
            self.RNA("UCxxxAGwsnyrHBNzzzD-D", check=False).strip_bad(),
            "UCAGWSNYRHBND-D",
        )
        self.assertEqual(self.RNA("@#^*($@!#&()!@QZX", check=False).strip_bad(), "")
        self.assertEqual(
            self.RNA("aaaxggg---!ccc", check=False).strip_bad(), "AAAGGG---CCC"
        )

    def test_strip_bad_and_gaps(self):
        """Sequence strip_bad_and_gaps should remove gaps and bad chars"""
        # have to turn off check to get bad data in; no longer preserves case
        self.assertEqual(
            self.RNA("UxxCAGwsnyrHBNz#!D-D", check=False).strip_bad_and_gaps(),
            "UCAGWSNYRHBNDD",
        )
        self.assertEqual(
            self.RNA("@#^*($@!#&()!@QZX", check=False).strip_bad_and_gaps(), ""
        )
        self.assertEqual(
            self.RNA("aaa ggg ---!ccc", check=False).strip_bad_and_gaps(), "AAAGGGCCC"
        )

    def test_shuffle(self):
        """Sequence shuffle should return new random sequence w/ same monomers"""
        r = self.RNA("UUUUCCCCAAAAGGGG")
        s = r.shuffle()
        self.assertFalse(r == s)
        self.assertCountEqual(r, s)

    def test_complement(self):
        """Sequence complement should correctly complement sequence"""
        self.assertEqual(self.RNA("UAUCG-NR").complement(), "AUAGC-NY")
        self.assertEqual(self.DNA("TATCG-NR").complement(), "ATAGC-NY")
        self.assertEqual(self.DNA("").complement(), "")
        self.assertRaises(TypeError, self.PROT("ACD").complement)

    def test_rc(self):
        """Sequence rc should correctly reverse-complement sequence"""
        # no longer preserves case!
        self.assertEqual(self.RNA("UauCG-NR").rc(), "YN-CGAUA")
        self.assertEqual(self.DNA("TatCG-NR").rc(), "YN-CGATA")
        self.assertEqual(self.RNA("").rc(), "")
        self.assertEqual(self.RNA("A").rc(), "U")
        self.assertRaises(TypeError, self.PROT("ACD").rc)

    def test_contains(self):
        """Sequence contains should return correct result"""
        r = self.RNA("UCA")
        assert "U" in r
        assert "CA" in r
        assert "X" not in r
        assert "G" not in r

    def test_iter(self):
        """Sequence iter should iterate over sequence"""
        p = self.PROT("QWE")
        self.assertEqual(list(p), ["Q", "W", "E"])

    def test_is_gapped(self):
        """Sequence is_gapped should return True if gaps in seq"""
        assert not self.RNA("").is_gapped()
        assert not self.RNA("ACGUCAGUACGUCAGNRCGAUcaguaguacYRNRYRN").is_gapped()
        assert self.RNA("-").is_gapped()
        assert self.PROT("--").is_gapped()
        assert self.RNA("CAGUCGUACGUCAGUACGUacucauacgac-caguACUG").is_gapped()
        assert self.RNA("CA--CGUAUGCA-----g").is_gapped()
        assert self.RNA("CAGU-").is_gapped()

    def test_is_gap(self):
        """Sequence is_gap should return True if char is a valid gap char"""
        r = self.RNA("ACGUCAGUACGUCAGNRCGAUcaguaguacYRNRYRN")
        for char in "qwertyuiopasdfghjklzxcvbnmQWERTYUIOASDFGHJKLZXCVBNM":
            assert not r.is_gap(char)
        assert r.is_gap("-")
        # only works on a single literal that's a gap, not on a sequence.
        # possibly, this behavior should change?
        assert not r.is_gap("---")
        # check behaviour on self
        assert not self.RNA("CGAUACGUACGACU").is_gap()
        assert not self.RNA("---CGAUA----CGUACG---ACU---").is_gap()
        assert self.RNA("").is_gap()
        assert self.RNA("----------").is_gap()

    def test_is_degenerate(self):
        """Sequence is_degenerate should return True if degen symbol in seq"""
        assert not self.RNA("").is_degenerate()
        assert not self.RNA("UACGCUACAUGuacgucaguGCUAGCUA---ACGUCAG").is_degenerate()
        assert self.RNA("N").is_degenerate()
        assert self.RNA("R").is_degenerate()
        assert self.RNA("y").is_degenerate()
        assert self.RNA("GCAUguagcucgUCAGUCAGUACgUgcasCUAG").is_degenerate()
        assert self.RNA("ACGYAUGCUGYWWNMNuwbycwuybcwbwub").is_degenerate()

    def test_is_strict(self):
        """Sequence is_strict should return True if all symbols in Monomers"""
        assert self.RNA("").is_strict()
        assert self.PROT("A").is_strict()
        assert self.RNA("UAGCACUgcaugcauGCAUGACuacguACAUG").is_strict()
        assert not self.RNA("CAGUCGAUCA-cgaucagUCGAUGAC").is_strict()

    def test_first_gap(self):
        """Sequence first_gap should return index of first gap symbol, or None"""
        self.assertEqual(self.RNA("").first_gap(), None)
        self.assertEqual(self.RNA("a").first_gap(), None)
        self.assertEqual(self.RNA("uhacucHuhacUUhacan").first_gap(), None)
        self.assertEqual(self.RNA("-abc").first_gap(), 0)
        self.assertEqual(self.RNA("b-ac").first_gap(), 1)
        self.assertEqual(self.RNA("abcd-").first_gap(), 4)

    def test_first_degenerate(self):
        """Sequence first_degenerate should return index of first degen symbol"""
        self.assertEqual(self.RNA("").first_degenerate(), None)
        self.assertEqual(self.RNA("a").first_degenerate(), None)
        self.assertEqual(self.RNA("UCGACA--CU-gacucaguacgua").first_degenerate(), None)
        self.assertEqual(self.RNA("nCAGU").first_degenerate(), 0)
        self.assertEqual(self.RNA("CUGguagvAUG").first_degenerate(), 7)
        self.assertEqual(self.RNA("ACUGCUAacgud").first_degenerate(), 11)

    def test_first_non_strict(self):
        """Sequence first_non_strict should return index of first non-strict symbol"""
        self.assertEqual(self.RNA("").first_non_strict(), None)
        self.assertEqual(self.RNA("A").first_non_strict(), None)
        self.assertEqual(self.RNA("ACGUACGUcgaucagu").first_non_strict(), None)
        self.assertEqual(self.RNA("N").first_non_strict(), 0)
        self.assertEqual(self.RNA("-").first_non_strict(), 0)
        self.assertEqual(self.RNA("ACGUcgAUGUGCAUcagu-").first_non_strict(), 18)

    def test_disambiguate(self):
        """Sequence disambiguate should remove degenerate bases"""
        self.assertEqual(self.RNA("").disambiguate(), "")
        self.assertEqual(
            self.RNA("AGCUGAUGUA--CAGU").disambiguate(), "AGCUGAUGUA--CAGU"
        )
        self.assertEqual(
            self.RNA("AUn-yrs-wkmCGwmrNMWRKY").disambiguate("strip"), "AU--CG"
        )
        s = self.RNA("AUn-yrs-wkmCGwmrNMWRKY")
        t = s.disambiguate("random")
        u = s.disambiguate("random")
        for i, j in zip(str(s), str(t)):
            if i in s.moltype.degenerates:
                assert j in s.moltype.degenerates[i]
            else:
                assert i == j
        self.assertFalse(t == u)
        self.assertEqual(len(s), len(t))

    def test_degap(self):
        """Sequence degap should remove all gaps from sequence"""
        # doesn't preserve case
        self.assertEqual(self.RNA("").degap(), "")
        self.assertEqual(
            self.RNA("GUCAGUCgcaugcnvuncdks").degap(), "GUCAGUCGCAUGCNVUNCDKS"
        )
        self.assertEqual(self.RNA("----------------").degap(), "")
        self.assertEqual(self.RNA("gcuauacg-").degap(), "GCUAUACG")
        self.assertEqual(self.RNA("-CUAGUCA").degap(), "CUAGUCA")
        self.assertEqual(self.RNA("---a---c---u----g---").degap(), "ACUG")
        self.assertEqual(self.RNA("?a-").degap(), "A")

    def test_gap_indices(self):
        """Sequence gap_indices should return correct gap positions"""
        self.assertEqual(self.RNA("").gap_indices(), [])
        self.assertEqual(self.RNA("ACUGUCAGUACGHSDKCUCDNNS").gap_indices(), [])
        self.assertEqual(self.RNA("GUACGUACAKDC-SDHDSK").gap_indices(), [12])
        self.assertEqual(self.RNA("-DSHUHDS").gap_indices(), [0])
        self.assertEqual(self.RNA("UACHASADS-").gap_indices(), [9])
        self.assertEqual(
            self.RNA("---CGAUgCAU---ACGHc---ACGUCAGU---").gap_indices(),
            [0, 1, 2, 11, 12, 13, 19, 20, 21, 30, 31, 32],
        )

    def test_gap_vector(self):
        """Sequence gap_vector should return correct gap positions"""

        def g(x):
            return self.RNA(x).gap_vector()

        self.assertEqual(g(""), [])
        self.assertEqual(g("ACUGUCAGUACGHCSDKCCUCCDNCNS"), [False] * 27)
        self.assertEqual(
            g("GUACGUAACAKADC-SDAHADSAK"),
            list(map(bool, list(map(int, "000000000000001000000000")))),
        )
        self.assertEqual(g("-DSHSUHDSS"), list(map(bool, list(map(int, "1000000000")))))
        self.assertEqual(
            g("UACHASCAGDS-"), list(map(bool, list(map(int, "000000000001"))))
        )
        self.assertEqual(
            g("---CGAUgCAU---ACGHc---ACGUCAGU--?"),
            list(map(bool, list(map(int, "111000000001110000011100000000111")))),
        )

    def test_gap_maps(self):
        """Sequence gap_maps should return dicts mapping gapped/ungapped pos"""
        empty = ""
        no_gaps = "aaa"
        all_gaps = "---"
        start_gaps = "--abc"
        end_gaps = "ab---"
        mid_gaps = "--a--b-cd---"

        def gm(x):
            return self.RNA(x).gap_maps()

        self.assertEqual(gm(empty), ({}, {}))
        self.assertEqual(gm(no_gaps), ({0: 0, 1: 1, 2: 2}, {0: 0, 1: 1, 2: 2}))
        self.assertEqual(gm(all_gaps), ({}, {}))
        self.assertEqual(gm(start_gaps), ({0: 2, 1: 3, 2: 4}, {2: 0, 3: 1, 4: 2}))
        self.assertEqual(gm(end_gaps), ({0: 0, 1: 1}, {0: 0, 1: 1}))
        self.assertEqual(
            gm(mid_gaps), ({0: 2, 1: 5, 2: 7, 3: 8}, {2: 0, 5: 1, 7: 2, 8: 3})
        )

    def test_count_gaps(self):
        """Sequence count_gaps should return correct gap count"""
        self.assertEqual(self.RNA("").count_gaps(), 0)
        self.assertEqual(self.RNA("ACUGUCAGUACGHSDKCUCDNNS").count_gaps(), 0)
        self.assertEqual(self.RNA("GUACGUACAKDC-SDHDSK").count_gaps(), 1)
        self.assertEqual(self.RNA("-DSHUHDS").count_gaps(), 1)
        self.assertEqual(self.RNA("UACHASADS-").count_gaps(), 1)
        self.assertEqual(self.RNA("---CGAUgCAU---ACGHc---ACGUCAGU---").count_gaps(), 12)

    def test_count_degenerate(self):
        """Sequence count_degenerate should return correct degen base count"""
        self.assertEqual(self.RNA("").count_degenerate(), 0)
        self.assertEqual(self.RNA("GACUGCAUGCAUCGUACGUCAGUACCGA").count_degenerate(), 0)
        self.assertEqual(self.RNA("N").count_degenerate(), 1)
        self.assertEqual(self.PROT("N").count_degenerate(), 0)
        self.assertEqual(self.RNA("NRY").count_degenerate(), 3)
        self.assertEqual(
            self.RNA("ACGUAVCUAGCAUNUCAGUCAGyUACGUCAGS").count_degenerate(), 4
        )

    def test_possibilites(self):
        """Sequence possibilities should return correct # possible sequences"""
        self.assertEqual(self.RNA("").possibilities(), 1)
        self.assertEqual(self.RNA("ACGUgcaucagUCGuGCAU").possibilities(), 1)
        self.assertEqual(self.RNA("N").possibilities(), 4)
        self.assertEqual(self.RNA("R").possibilities(), 2)
        self.assertEqual(self.RNA("H").possibilities(), 3)
        self.assertEqual(self.RNA("nRh").possibilities(), 24)
        self.assertEqual(
            self.RNA("AUGCnGUCAg-aurGauc--gauhcgauacgws").possibilities(), 96
        )

    def test_mw(self):
        """Sequence MW should return correct molecular weight"""
        self.assertEqual(self.PROT("").mw(), 0)
        self.assertEqual(self.RNA("").mw(), 0)
        assert_allclose(self.PROT("A").mw(), 89.09)
        assert_allclose(self.RNA("A").mw(), 375.17)
        assert_allclose(self.PROT("AAA").mw(), 231.27)
        assert_allclose(self.RNA("AAA").mw(), 1001.59)
        assert_allclose(self.RNA("AAACCCA").mw(), 2182.37)

    def test_can_match(self):
        """Sequence can_match should return True if all positions can match"""
        assert self.RNA("").can_match("")
        assert self.RNA("UCAG").can_match("UCAG")
        assert not self.RNA("UCAG").can_match("ucag")
        assert self.RNA("UCAG").can_match("NNNN")
        assert self.RNA("NNNN").can_match("UCAG")
        assert self.RNA("NNNN").can_match("NNNN")
        assert not self.RNA("N").can_match("x")
        assert not self.RNA("N").can_match("-")
        assert self.RNA("UCAG").can_match("YYRR")
        assert self.RNA("UCAG").can_match("KMWS")

    def test_can_mismatch(self):
        """Sequence can_mismatch should return True on any possible mismatch"""
        assert not self.RNA("").can_mismatch("")
        assert self.RNA("N").can_mismatch("N")
        assert self.RNA("R").can_mismatch("R")
        assert self.RNA("N").can_mismatch("r")
        assert self.RNA("CGUACGCAN").can_mismatch("CGUACGCAN")
        assert self.RNA("U").can_mismatch("C")
        assert self.RNA("UUU").can_mismatch("UUC")
        assert self.RNA("UUU").can_mismatch("UUY")
        assert not self.RNA("UUU").can_mismatch("UUU")
        assert not self.RNA("UCAG").can_mismatch("UCAG")
        assert not self.RNA("U--").can_mismatch("U--")

    def test_must_match(self):
        """Sequence must_match should return True when no possible mismatches"""
        assert self.RNA("").must_match("")
        assert not self.RNA("N").must_match("N")
        assert not self.RNA("R").must_match("R")
        assert not self.RNA("N").must_match("r")
        assert not self.RNA("CGUACGCAN").must_match("CGUACGCAN")
        assert not self.RNA("U").must_match("C")
        assert not self.RNA("UUU").must_match("UUC")
        assert not self.RNA("UUU").must_match("UUY")
        assert self.RNA("UU-").must_match("UU-")
        assert self.RNA("UCAG").must_match("UCAG")

    def test_can_pair(self):
        """Sequence can_pair should return True if all positions can pair"""
        assert self.RNA("").can_pair("")
        assert not self.RNA("UCAG").can_pair("UCAG")
        assert self.RNA("UCAG").can_pair("CUGA")
        assert not self.RNA("UCAG").can_pair("cuga")
        assert self.RNA("UCAG").can_pair("NNNN")
        assert self.RNA("NNNN").can_pair("UCAG")
        assert self.RNA("NNNN").can_pair("NNNN")
        assert not self.RNA("N").can_pair("x")
        assert not self.RNA("N").can_pair("-")
        assert self.RNA("-").can_pair("-")
        assert self.RNA("UCAGU").can_pair("KYYRR")
        assert self.RNA("UCAG").can_pair("KKRS")
        assert self.RNA("U").can_pair("G")

        assert not self.DNA("T").can_pair("G")

    def test_can_mispair(self):
        """Sequence can_mispair should return True on any possible mispair"""
        assert not self.RNA("").can_mispair("")
        assert self.RNA("N").can_mispair("N")
        assert self.RNA("R").can_mispair("Y")
        assert self.RNA("N").can_mispair("r")
        assert self.RNA("CGUACGCAN").can_mispair("NUHCHUACH")
        assert self.RNA("U").can_mispair("C")
        assert self.RNA("U").can_mispair("R")
        assert self.RNA("UUU").can_mispair("AAR")
        assert self.RNA("UUU").can_mispair("GAG")
        assert not self.RNA("UUU").can_mispair("AAA")
        assert not self.RNA("UCAG").can_mispair("CUGA")
        assert self.RNA("U--").can_mispair("--U")

        assert self.DNA("TCCAAAGRYY").can_mispair("RRYCTTTGGA")

    def test_must_pair(self):
        """Sequence must_pair should return True when no possible mispairs"""
        assert self.RNA("").must_pair("")
        assert not self.RNA("N").must_pair("N")
        assert not self.RNA("R").must_pair("Y")
        assert not self.RNA("A").must_pair("A")
        assert not self.RNA("CGUACGCAN").must_pair("NUGCGUACG")
        assert not self.RNA("U").must_pair("C")
        assert not self.RNA("UUU").must_pair("AAR")
        assert not self.RNA("UUU").must_pair("RAA")
        assert not self.RNA("UU-").must_pair("-AA")
        assert self.RNA("UCAG").must_pair("CUGA")

        assert self.DNA("TCCAGGG").must_pair("CCCTGGA")
        assert self.DNA("tccaggg").must_pair(self.DNA("ccctgga"))
        assert not self.DNA("TCCAGGG").must_pair("NCCTGGA")

    def test_diff(self):
        """Sequence diff should count 1 for each difference between sequences"""
        self.assertEqual(self.RNA("UGCUGCUC").diff(""), 0)
        self.assertEqual(self.RNA("UGCUGCUC").diff("U"), 0)
        self.assertEqual(self.RNA("UGCUGCUC").diff("UCCCCCUC"), 3)
        # case-sensitive!
        self.assertEqual(self.RNA("AAAAA").diff("CCCCC"), 5)
        # raises TypeError if other not iterable
        self.assertRaises(TypeError, self.RNA("AAAAA").diff, 5)

    def test_distance(self):
        """Sequence distance should calculate correctly based on function"""

        def f(a, b):
            if a == b:
                return 0
            if (a in "UC" and b in "UC") or (a in "AG" and b in "AG"):
                return 1
            else:
                return 10

        # uses identity function by default
        self.assertEqual(self.RNA("UGCUGCUC").distance(""), 0)
        self.assertEqual(self.RNA("UGCUGCUC").distance("U"), 0)
        self.assertEqual(self.RNA("UGCUGCUC").distance("UCCCCCUC"), 3)
        # case-sensitive!
        self.assertEqual(self.RNA("AAAAA").distance("CCCCC"), 5)
        # should use function if supplied
        self.assertEqual(self.RNA("UGCUGCUC").distance("", f), 0)
        self.assertEqual(self.RNA("UGCUGCUC").distance("U", f), 0)
        self.assertEqual(self.RNA("UGCUGCUC").distance("C", f), 1)
        self.assertEqual(self.RNA("UGCUGCUC").distance("G", f), 10)
        self.assertEqual(self.RNA("UGCUGCUC").distance("UCCCCCUC", f), 21)
        # case-sensitive!
        self.assertEqual(self.RNA("AAAAA").distance("CCCCC", f), 50)

    def test_matrix_distance(self):
        """Sequence matrix_distance should look up distances from a matrix"""
        # note that the score matrix must contain 'diagonal' elements m[i][i]
        # to avoid failure when the sequences match.
        m = {"U": {"U": 0, "C": 1, "A": 5}, "C": {"C": 0, "A": 2, "G": 4}}
        self.assertEqual(self.RNA("UUUCCC").matrix_distance("UCACGG", m), 14)
        self.assertEqual(self.RNA("UUUCCC").matrix_distance("", m), 0)
        self.assertEqual(self.RNA("UUU").matrix_distance("CAC", m), 7)
        self.assertRaises(KeyError, self.RNA("UUU").matrix_distance, "CAG", m)

    def test_frac_same(self):
        """Sequence frac_same should return similarity between sequences"""
        s1 = self.RNA("ACGU")
        s2 = self.RNA("AACG")
        s3 = self.RNA("GG")
        s4 = self.RNA("A")
        e = self.RNA("")
        self.assertEqual(s1.frac_same(e), 0)
        self.assertEqual(s1.frac_same(s2), 0.25)
        self.assertEqual(s1.frac_same(s3), 0)
        self.assertEqual(s1.frac_same(s4), 1.0)  # note truncation

    def test_frac_diff(self):
        """Sequence frac_diff should return difference between sequences"""
        s1 = self.RNA("ACGU")
        s2 = self.RNA("AACG")
        s3 = self.RNA("GG")
        s4 = self.RNA("A")
        e = self.RNA("")
        self.assertEqual(s1.frac_diff(e), 0)
        self.assertEqual(s1.frac_diff(s2), 0.75)
        self.assertEqual(s1.frac_diff(s3), 1)
        self.assertEqual(s1.frac_diff(s4), 0)  # note truncation

    def test_frac_same_gaps(self):
        """Sequence frac_same_gaps should return similarity in gap positions"""
        s1 = self.RNA("AAAA")
        s2 = self.RNA("GGGG")
        s3 = self.RNA("----")
        s4 = self.RNA("A-A-")
        s5 = self.RNA("-G-G")
        s6 = self.RNA("UU--")
        s7 = self.RNA("-")
        s8 = self.RNA("GGG")
        e = self.RNA("")
        self.assertEqual(s1.frac_same_gaps(s1), 1)
        self.assertEqual(s1.frac_same_gaps(s2), 1)
        self.assertEqual(s1.frac_same_gaps(s3), 0)
        self.assertEqual(s1.frac_same_gaps(s4), 0.5)
        self.assertEqual(s1.frac_same_gaps(s5), 0.5)
        self.assertEqual(s1.frac_same_gaps(s6), 0.5)
        self.assertEqual(s1.frac_same_gaps(s7), 0)
        self.assertEqual(s1.frac_same_gaps(e), 0)
        self.assertEqual(s3.frac_same_gaps(s3), 1)
        self.assertEqual(s3.frac_same_gaps(s4), 0.5)
        self.assertEqual(s3.frac_same_gaps(s7), 1.0)
        self.assertEqual(e.frac_same_gaps(e), 0.0)
        self.assertEqual(s4.frac_same_gaps(s5), 0.0)
        self.assertEqual(s4.frac_same_gaps(s6), 0.5)
        assert_allclose(s6.frac_same_gaps(s8), 2 / 3.0)

    def test_frac_diffGaps(self):
        """Sequence frac_diff_gaps should return difference in gap positions"""
        s1 = self.RNA("AAAA")
        s2 = self.RNA("GGGG")
        s3 = self.RNA("----")
        s4 = self.RNA("A-A-")
        s5 = self.RNA("-G-G")
        s6 = self.RNA("UU--")
        s7 = self.RNA("-")
        s8 = self.RNA("GGG")
        e = self.RNA("")
        self.assertEqual(s1.frac_diff_gaps(s1), 0)
        self.assertEqual(s1.frac_diff_gaps(s2), 0)
        self.assertEqual(s1.frac_diff_gaps(s3), 1)
        self.assertEqual(s1.frac_diff_gaps(s4), 0.5)
        self.assertEqual(s1.frac_diff_gaps(s5), 0.5)
        self.assertEqual(s1.frac_diff_gaps(s6), 0.5)
        self.assertEqual(s1.frac_diff_gaps(s7), 1)
        self.assertEqual(s1.frac_diff_gaps(e), 0)
        self.assertEqual(s3.frac_diff_gaps(s3), 0)
        self.assertEqual(s3.frac_diff_gaps(s4), 0.5)
        self.assertEqual(s3.frac_diff_gaps(s7), 0.0)
        self.assertEqual(e.frac_diff_gaps(e), 0.0)
        self.assertEqual(s4.frac_diff_gaps(s5), 1.0)
        self.assertEqual(s4.frac_diff_gaps(s6), 0.5)
        assert_allclose(s6.frac_diff_gaps(s8), 1 / 3.0)

    def test_frac_same_non_gaps(self):
        """Sequence frac_same_non_gaps should return similarities at non-gaps"""
        s1 = self.RNA("AAAA")
        s2 = self.RNA("AGGG")
        s3 = self.RNA("GGGG")
        s4 = self.RNA("AG--GA-G")
        s5 = self.RNA("CU--CU-C")
        s6 = self.RNA("AC--GC-G")
        s7 = self.RNA("--------")
        s8 = self.RNA("AAAA----")
        s9 = self.RNA("A-GG-A-C")
        e = self.RNA("")

        def test(x, y, z):
            return assert_allclose(x.frac_same_non_gaps(y), z)

        test(s1, s2, 0.25)
        test(s1, s3, 0)
        test(s2, s3, 0.75)
        test(s1, s4, 0.5)
        test(s4, s5, 0)
        test(s4, s6, 0.6)
        test(s4, s7, 0)
        test(s4, s8, 0.5)
        test(s4, s9, 2 / 3.0)
        test(e, s4, 0)

    def test_frac_diffNonGaps(self):
        """Sequence frac_diff_non_gaps should return differences at non-gaps"""
        s1 = self.RNA("AAAA")
        s2 = self.RNA("AGGG")
        s3 = self.RNA("GGGG")
        s4 = self.RNA("AG--GA-G")
        s5 = self.RNA("CU--CU-C")
        s6 = self.RNA("AC--GC-G")
        s7 = self.RNA("--------")
        s8 = self.RNA("AAAA----")
        s9 = self.RNA("A-GG-A-C")
        e = self.RNA("")

        def test(x, y, z):
            return assert_allclose(x.frac_diff_non_gaps(y), z)

        test(s1, s2, 0.75)
        test(s1, s3, 1)
        test(s2, s3, 0.25)
        test(s1, s4, 0.5)
        test(s4, s5, 1)
        test(s4, s6, 0.4)
        test(s4, s7, 0)
        test(s4, s8, 0.5)
        test(s4, s9, 1 / 3.0)
        test(e, s4, 0)

    def test_frac_similar(self):
        """Sequence frac_similar should return the fraction similarity"""
        transitions = dict.fromkeys(
            [
                ("A", "A"),
                ("A", "G"),
                ("G", "A"),
                ("G", "G"),
                ("U", "U"),
                ("U", "C"),
                ("C", "U"),
                ("C", "C"),
            ]
        )

        s1 = self.RNA("UCAGGCAA")
        s2 = self.RNA("CCAAAUGC")
        s3 = self.RNA("GGGGGGGG")
        e = self.RNA("")

        def test(x, y, z):
            return assert_allclose(x.frac_similar(y, transitions), z)

        test(e, e, 0)
        test(s1, e, 0)
        test(s1, s1, 1)
        test(s1, s2, 7.0 / 8)
        test(s1, s3, 5.0 / 8)
        test(s2, s3, 4.0 / 8)

    def test_with_termini_unknown(self):
        """with_termini_unknown should reset termini to unknown char"""
        s1 = self.RNA("-?--AC--?-")
        s2 = self.RNA("AC")
        self.assertEqual(s1.with_termini_unknown(), "????AC????")
        self.assertEqual(s2.with_termini_unknown(), "AC")

    def test_consistent_gap_degen_handling(self):
        """gap degen character should be treated consistently"""
        # the degen character '?' can be a gap, so when we strip either gaps or
        # degen characters it should be gone too
        raw_seq = "---??-??TC-GGCG-GCA-G-GC-?-C-TAN-GCGC-CCTC-AGGA?-???-??--"
        raw_ungapped = re.sub("[-?]", "", raw_seq)
        raw_no_ambigs = re.sub("[N?]+", "", raw_seq)
        dna = self.DNA(raw_seq)
        self.assertEqual(dna.degap(), raw_ungapped)
        self.assertEqual(dna.strip_degenerate(), raw_no_ambigs)
        self.assertEqual(dna.strip_bad_and_gaps(), raw_ungapped)

    def test_replace(self):
        """replace should convert oldchars to new returning same class"""
        seq = self.SEQ("ACC--GT")
        got = seq.replace("-", "N")
        self.assertEqual(str(got), "ACCNNGT")
        self.assertTrue(isinstance(got, self.SEQ))

    def test_counts(self):
        """count motifs of different sizes, +/- ambiguities"""
        # test DNA seq
        orig = "AACCGGTTAN-T"
        seq = self.DNA(orig)
        # no gaps, no ambiguities
        got = seq.counts()
        expect = dict(A=3, C=2, G=2, T=3)
        self.assertEqual(dict(got), expect)
        # gaps allowed
        got = seq.counts(allow_gap=True)
        expect = dict(A=3, C=2, G=2, T=3)
        expect.update({"-": 1})
        self.assertEqual(dict(got), expect)
        # ambig allowed
        got = seq.counts(include_ambiguity=True)
        expect = dict(A=3, C=2, G=2, T=3, N=1)
        self.assertEqual(dict(got), expect)
        # ambig and gap allowed
        got = seq.counts(include_ambiguity=True, allow_gap=True)
        expect = dict(A=3, C=2, G=2, T=3, N=1)
        expect.update({"-": 1})
        self.assertEqual(dict(got), expect)

        # test DNA seq motif length of 2
        got = seq.counts(motif_length=2)
        expect = dict(AA=1, CC=1, GG=1, TT=1)
        self.assertEqual(dict(got), expect)
        # gap allowed
        got = seq.counts(motif_length=2, allow_gap=True)
        expect = dict(AA=1, CC=1, GG=1, TT=1)
        expect.update({"-T": 1})
        # ambig allowed
        got = seq.counts(motif_length=2, include_ambiguity=True)
        expect = dict(AA=1, CC=1, GG=1, TT=1, AN=1)
        self.assertEqual(dict(got), expect)
        # ambig and gap allowed
        got = seq.counts(motif_length=2, include_ambiguity=True, allow_gap=True)
        expect = dict(AA=1, CC=1, GG=1, TT=1, AN=1)
        expect.update({"-T": 1})
        self.assertEqual(dict(got), expect)

        # test base -- no concept of ambiguity, but understands gap
        orig = "AACCGGTTAN-T"
        seq = self.SEQ(orig)
        got = seq.counts()
        expect = dict(A=3, C=2, G=2, T=3, N=1)
        self.assertEqual(dict(got), expect)

        # handle '?'
        orig = "AACCGGTTAN-T?"
        seq = self.DNA(orig)
        got = seq.counts()
        expect = dict(A=3, C=2, G=2, T=3)
        self.assertEqual(dict(got), expect)
        got = seq.counts(allow_gap=True, include_ambiguity=True)
        expect.update({"-": 1, "N": 1, "?": 1})
        self.assertEqual(dict(got), expect)

    def test_strand_symmetry(self):
        """correctly compute test of strand symmetry"""
        from cogent3 import get_moltype
        from cogent3.core.alignment import Aligned

        seq = DnaSequence("ACGGCTGAAGCGCTCCGGGTTTAAAACG")
        ssym = seq.strand_symmetry(motif_length=1)
        assert_allclose(ssym.observed.array, [[7, 5], [7, 9]])
        assert_allclose(ssym.expected.array, [[6, 6], [8, 8]])

        # RNA too
        seq = seq.to_rna()
        ssym = seq.strand_symmetry(motif_length=1)
        assert_allclose(ssym.observed.array, [[7, 5], [7, 9]])

        # Aligned
        seq = DnaSequence("ACGGCTGAAGCGCTCCGGGTTTAAAACG")
        m, s = seq.parse_out_gaps()
        seq = Aligned(m, s)
        ssym = seq.strand_symmetry(motif_length=1)
        assert_allclose(ssym.observed.array, [[7, 5], [7, 9]])

        with self.assertRaises(TypeError):
            text = get_moltype("text")
            m, s = text.make_seq("ACGGCTGAAGCGCTCCGGGTTTAAAACG").parse_out_gaps()
            s.strand_symmetry(motif_length=1)

        # with motif_length=2
        seq = DnaSequence("AC GG CT GA AG CG CT CC GG GT TT AA AA CG".replace(" ", ""))
        ssym = seq.strand_symmetry(motif_length=2)
        self.assertLessEqual(len(ssym.observed.keys()), 8)
        assert_allclose(ssym.observed["AA"].to_array(), [2, 1])
        assert_allclose(ssym.observed["CC"].to_array(), [1, 2])

    def test_is_annotated(self):
        """is_annotated operates correctly"""
        s = self.SEQ("ACGGCTGAAGCGCTCCGGGTTTAAAACG")
        if hasattr(s, "annotation_db"):
            self.assertFalse(s.is_annotated())
            _ = s.add_feature(biotype="gene", name="blah", spans=[(0, 10)])
            self.assertTrue(s.is_annotated())
        else:
            with self.assertRaises(AttributeError):
                s.is_annotated()

    def test_to_html(self):
        """produce correct html formatted text"""
        seq = DnaSequence("ACGGTGGGGGGGGG")
        got = seq.to_html(wrap=50)
        # ensure balanced tags are in the txt
        for tag in ["<style>", "</style>", "<div", "</div>", "<table>", "</table>"]:
            self.assertTrue(tag in got)

        seq_row = (
            '<tr><td class="label">None</td>'
            '<td><span class="A_dna">A</span>'
            '<span class="C_dna">C</span>'
            '<span class="G_dna">G</span>'
            '<span class="G_dna">G</span>'
            '<span class="T_dna">T</span>'
            '<span class="G_dna">G</span>'
            '<span class="G_dna">G</span>'
            '<span class="G_dna">G</span>'
            '<span class="G_dna">G</span>'
            '<span class="G_dna">G</span>'
            '<span class="G_dna">G</span>'
            '<span class="G_dna">G</span>'
            '<span class="G_dna">G</span>'
            '<span class="G_dna">G</span></td></tr>'
        )

        self.assertTrue(seq_row in got)

    def test_repr_html(self):
        """correctly uses set_repr and the environment variable settings"""
        token = 'class="label"'
        seq = self.SEQ("AAAAA")

        orig = [l for l in seq._repr_html_().splitlines() if token in l][0]
        orig_num = len(re.findall(r"\bA\b", orig))
        self.assertEqual(orig_num, 5)

        # using environment variable
        env_name = "COGENT3_ALIGNMENT_REPR_POLICY"
        os.environ[env_name] = "num_pos=2"
        got = [l for l in seq._repr_html_().splitlines() if token in l][0]
        got_num = len(re.findall(r"\bA\b", got))
        self.assertEqual(got_num, 2)
        os.environ.pop(env_name, None)

    def test_add(self):
        """Test for the add method within sequence"""

        even = "TCAGAT"
        odd = even + "AAA"
        original_sequence = self.SEQ(even, name="even")
        duplicate_sequence = self.SEQ(even, name="even")
        name_only_duplicate = self.SEQ(even, name="odd")
        different_sequence = self.SEQ(odd, name="odd")

        added_duplicates = original_sequence + duplicate_sequence
        added_name_only_duplicate = original_sequence + name_only_duplicate
        different_sequences = original_sequence + different_sequence

        self.assertIsNone(different_sequences.name)
        self.assertIsNotNone(added_duplicates.name)
        self.assertIsNotNone(added_name_only_duplicate)

        self.assertEqual(original_sequence.name, added_duplicates.name)
        self.assertNotEqual(original_sequence.name, added_name_only_duplicate.name)
        self.assertNotEqual(original_sequence.name, different_sequences.name)

    def test_add2(self):
        """name property correctly handled in sequence add"""
        a1 = self.SEQ("AAA", name="1")
        a2 = self.SEQ("CC", name="1")
        a = a1 + a2
        self.assertEqual(a.name, "1")
        self.assertEqual(a, "AAACC")

        b = self.SEQ("GGGG", name="2")
        self._check_mix_add(a1, b)
        c = self.SEQ("TT")
        self._check_mix_add(a1, c)

        e = "AA"
        be = b + e
        self.assertIsNone(be.name)
        self.assertEqual(be, str(b) + e)

    def _check_mix_add(self, s1, s2):
        s1s2 = s1 + s2
        s2s1 = s2 + s1
        self.assertIsNone(s1s2.name)
        self.assertIsNone(s2s1.name)
        self.assertEqual(s1s2, str(s1) + str(s2))
        self.assertEqual(s2s1, str(s2) + str(s1))


class SequenceSubclassTests(TestCase):
    SequenceClass = Sequence

    def test_DnaSequence(self):
        """DnaSequence should behave as expected"""
        x = DnaSequence("tcag")
        # note: no longer preserves case
        self.assertEqual(x, "TCAG")

        x = DnaSequence("aaa") + DnaSequence("ccc")
        # note: doesn't preserve case
        self.assertEqual(x, "AAACCC")
        assert x.moltype is DNA
        self.assertRaises(AlphabetError, x.__add__, "z")
        self.assertEqual(DnaSequence("TTTAc").rc(), "GTAAA")

    def test_get_type(self):
        """returns moltype label"""
        for moltype in ("text", "dna", "bytes"):
            seq = get_moltype(moltype).make_seq("ARCGT")
            self.assertEqual(seq.get_type(), moltype)

    def test_resolved_ambiguities(self):
        seq = get_moltype("dna").make_seq("ARC")
        got = seq.resolved_ambiguities()
        self.assertEqual(got, [("A",), ("A", "G"), ("C",)])

        seq = get_moltype("dna").make_seq("AGC")
        got = seq.resolved_ambiguities()
        self.assertEqual(got, [("A",), ("G",), ("C",)])

    def test_iter_kmers(self):
        """correctly yield all k-mers"""
        from typing import Generator

        orig = "TCAGGA"
        r = self.SequenceClass(orig)
        self.assertIsInstance(r.iter_kmers(k=1), Generator)

        for k in range(1, 7):
            expect = [str(orig[i : i + k]) for i in range(len(orig) - k + 1)]
            got = list(r.iter_kmers(k))
            self.assertEqual(got, expect)

        orig = ""
        r = self.SequenceClass(orig)
        self.assertIsInstance(r.iter_kmers(k=1), Generator)
        got = list(r.iter_kmers(k=1))
        self.assertEqual(got, [])

    def test_iter_kmers_handles_invalid(self):
        """raise exceptions on invalid input to iter_kmers"""
        orig = "TCAGGA"
        r = self.SequenceClass(orig)
        for k in (0, -1, 1.1):
            with self.assertRaises(ValueError):
                _ = list(r.iter_kmers(k))

    def test_get_kmers(self):
        """returns a list of k-mers"""
        orig = "TCAGGA"
        r = self.SequenceClass(orig)

        for k in range(1, 7):
            expect = [str(orig[i : i + k]) for i in range(len(orig) - k + 1)]
            got = r.get_kmers(k)
            self.assertEqual(got, expect)


# TODO move methods of this class onto the single class that inherits from it!
class ModelSequenceTests(object):
    """base class for tests of specific ArraySequence objects."""

    SequenceClass = None  # override in derived classes

    def test_to_fasta(self):
        """Sequence to_fasta() should return Fasta-format string"""
        even = "TCAGAT"
        odd = even + "AAA"
        even_dna = self.SequenceClass(even, name="even")
        odd_dna = self.SequenceClass(odd, name="odd")
        self.assertEqual(even_dna.to_fasta(), ">even\nTCAGAT\n")
        # set line wrap to small number so we can test that it works
        self.assertEqual(even_dna.to_fasta(block_size=2), ">even\nTC\nAG\nAT\n")
        self.assertEqual(odd_dna.to_fasta(block_size=2), ">odd\nTC\nAG\nAT\nAA\nA\n")
        # check that changing the linewrap again works
        self.assertEqual(even_dna.to_fasta(block_size=4), ">even\nTCAG\nAT\n")

    def test_to_phylip(self):
        """Sequence to_phylip() should return one-line phylip string"""
        s = self.SequenceClass("ACG", name="xyz")
        self.assertEqual(s.to_phylip(), "xyz" + " " * 27 + "ACG")


class DnaSequenceTests(ModelSequenceTests, TestCase):
    class SequenceClass(ArrayNucleicAcidSequence):
        alphabet = DNA.alphabets.base

    def test_init(self):
        """Sequence should do round-trip from string"""
        orig = ""
        r = self.SequenceClass(orig)
        self.assertEqual(str(r), orig)

        orig = "TCAGGA"
        r = self.SequenceClass(orig)
        assert_equal(r._data, array([0, 1, 2, 3, 3, 2]))
        self.assertEqual(str(r), orig)


class CodonSequenceTests(SequenceTests, TestCase):
    class SequenceClass(ArrayCodonSequence):
        alphabet = DNA.alphabets.base ** 3

    def test_init(self):
        """Sequence should do round-trip from string"""
        orig = ""
        r = self.SequenceClass(orig)
        self.assertEqual(str(r), orig)

        orig = "TCAGGA"
        r = self.SequenceClass(orig)
        assert_equal(r._data, array([6, 62]))
        self.assertEqual(str(r), orig)


class DnaSequenceGapTests(TestCase):
    """Tests of gapped DNA sequences."""

    class SequenceClass(ArrayNucleicAcidSequence):
        alphabet = DNA.alphabets.gapped
        gap = "-"

    def test_init(self):
        """gapped sequence should init ok"""
        orig = "TC---"
        seq = self.SequenceClass(orig)
        self.assertEqual(str(seq), orig)

    def test_gaps(self):
        """gapped sequence gaps() should return correct array"""
        sc = self.SequenceClass
        assert_equal(sc("TC").gaps(), array([0, 0]))
        assert_equal(sc("T-").gaps(), array([0, 1]))

    def test_degap(self):
        """gapped sequence degap() should return correct array"""
        sc = self.SequenceClass
        self.assertEqual(sc("T-").degap(), sc("T"))

    def test_nongaps(self):
        """gapped sequence nongaps() should return correct array"""
        sc = self.SequenceClass
        assert_equal(sc("TC").nongaps(), array([1, 1]))
        assert_equal(sc("T-").nongaps(), array([1, 0]))

    def test_regap(self):
        """gapped sequence regap() should return correct sequence"""
        sc = self.SequenceClass
        self.assertEqual(str(sc("TC").regap(sc("A---A-"))), "T---C-")

    def test_degap_name(self):
        """degap preserves name attribute"""
        # todo this should work for any seq class, but is not
        seq = DNA.make_seq("ACG---T", "blah")
        got = seq.degap()
        self.assertEqual(str(got), "ACGT")
        self.assertEqual(got.name, "blah")


class SequenceIntegrationTests(TestCase):
    """Should be able to convert regular to model sequences, and back"""

    def test_regular_to_model(self):
        """Regular sequence should convert to model sequence"""
        r = RNA.make_seq("AAA", name="x")
        s = RNA.make_array_seq(r)
        self.assertEqual(str(s), "AAA")
        self.assertEqual(s.moltype, RNA)
        self.assertEqual(s.name, "x")

    def test_model_to_regular(self):
        """Model sequence should convert to regular sequence"""
        r = RNA.make_array_seq("AAA", name="x")
        s = RNA.make_seq(r)
        self.assertEqual(str(s), "AAA")
        self.assertEqual(s.moltype, RNA)
        self.assertEqual(s.name, "x")

    def test_regular_to_regular(self):
        """Regular sequence should convert to regular sequence"""
        r = RNA.make_seq("AAA", name="x")
        s = RNA.make_seq(r)
        self.assertEqual(str(s), "AAA")
        self.assertEqual(s.moltype, RNA)
        self.assertEqual(s.name, "x")

    def test_model_to_model(self):
        """Model sequence should convert to model sequence"""
        r = RNA.make_array_seq("AAA", name="x")
        s = RNA.make_array_seq(r)
        self.assertEqual(str(s), "AAA")
        self.assertEqual(s.moltype, RNA)
        self.assertEqual(s.name, "x")

    def test_ModelDnaCodonSequence(self):
        """ArrayDnaCodonSequence should behave as expected"""
        d = ArrayDnaCodonSequence("UUUCGU")
        self.assertEqual(str(d), "TTTCGT")
        assert_equal(d._data, array([0, 28]))
        self.assertEqual(str(d.to_rna()), "UUUCGU")
        self.assertEqual(str(d.to_dna()), "TTTCGT")

    def test_ModelRnaCodonSequence(self):
        """ArrayRnaCodonSequence should behave as expected"""
        r = ArrayRnaCodonSequence("UUUCGU")
        self.assertEqual(str(r), "UUUCGU")
        assert_equal(r._data, array([0, 28]))
        self.assertEqual(str(r.to_rna()), "UUUCGU")
        self.assertEqual(str(r.to_dna()), "TTTCGT")


class ModelSequenceTests(SequenceTests):
    """Tests of the ArraySequence class's inheritance of SequenceI."""

    SEQ = ArraySequence
    RNA = ArrayRnaSequence
    DNA = ArrayDnaSequence
    PROT = ArrayProteinSequence
    AB = ABSequence

    def test_distance_indices(self):
        """ArraySequence distance should work with function of indices"""
        s1 = self.RNA("AUGC")
        s2 = self.RNA("AAGC")

        def f(x, y):
            if x == 2 or y == 2:
                return 10
            return 0

        self.assertEqual(s1.distance(s2, f, use_indices=True), 20)

    def test_strip_bad(self):
        """Sequence strip_bad should remove any non-base, non-gap chars"""
        # have to turn off check to get bad data in; no longer preserves case
        r = self.RNA("UCAGRYU")
        r._data[0] = 31
        r._data[2] = 55
        self.assertEqual(r.strip_bad(), "CGRYU")

    def test_strip_bad_and_gaps(self):
        """Sequence strip_bad_and_gaps should remove gaps and bad chars"""
        # have to turn off check to get bad data in; no longer preserves case
        r = self.RNA("ACG--GRN?")
        self.assertEqual(r.strip_bad_and_gaps(), "ACGGRN")
        r._data[0] = 99
        self.assertEqual(r.strip_bad_and_gaps(), "CGGRN")

    def test_gap_array(self):
        """Sequence gap_array should return array of gaps"""
        r = self.RNA("-?A-?NRY-")
        v = r.gap_array()
        assert_equal(v, array([1, 1, 0, 1, 1, 0, 0, 0, 1]))
        r = self.RNA("AC")
        v = r.gap_array()
        assert_equal(v, array([0, 0]))
        r = self.RNA("-?")
        v = r.gap_array()
        assert_equal(v, array([1, 1]))

    def test_gap_indices(self):
        """Sequence gap_indices should return positions of gaps"""
        r = self.RNA("-?A-?NRY-")
        v = r.gap_indices()
        assert_equal(v, array([0, 1, 3, 4, 8]))
        r = self.RNA("AC")
        v = r.gap_indices()
        assert_equal(v, array([]))  # note: always returns array
        r = self.RNA("-?")
        v = r.gap_indices()
        assert_equal(v, array([0, 1]))

    def test_count_ab(self):
        """abseq array seq should count characters"""
        AB = get_moltype("ab")
        seq = AB.make_array_seq("aaba-", alphabet=AB.alphabet.with_gap_motif())
        c = seq.counts()
        self.assertEqual(c.to_dict(), {"a": 3, "b": 1})
        c = seq.counts(allow_gap=True)
        self.assertEqual(c.to_dict(), {"a": 3, "b": 1, "-": 1})


@pytest.mark.parametrize("seq,rc", (("ATGTTT", False), ("AAACAT", True)))
def test_translation(seq, rc):
    seq = DNA.make_seq(seq)
    if rc:
        seq = seq.rc()
    assert str(seq) == "ATGTTT"
    aa = seq.get_translation()
    assert str(aa) == "MF"


@pytest.mark.parametrize("start", (None, 0, 1, 10, -1, -10))
@pytest.mark.parametrize("stop", (None, 10, 8, 1, 0, -1, -11))
@pytest.mark.parametrize("step", (None, 1, 2, -1, -2))
def test_seqview_initialisation(start, stop, step):
    """Initialising a SeqView should work with range of provided values"""
    seq_data = "0123456789"
    got = SeqView(seq_data, start=start, stop=stop, step=step)
    expected = seq_data[start:stop:step]
    assert got.value == expected


def test_seqview_invalid_step():
    "Testing that SeqView raises Value error when initialised with step of 0"
    with pytest.raises(ValueError):
        _ = SeqView(seq="0123456789", step=0)


@pytest.mark.parametrize("index", (-10, -5, 0, 5, 9))  # -10 and 9 are boundary
def test_seqview_index(index):
    """SeqView with default values can be sliced with a single index, when within the length of the sequence"""
    seq_data = "0123456789"
    sv = SeqView(seq_data)
    got = sv[index]
    expected = seq_data[index]
    assert got.value == expected
    assert len(got) == 1


def test_seqview_index_null():
    "Indexing a SeqView of length 0 should return an IndexError"
    sv = SeqView("")
    with pytest.raises(IndexError):
        _ = sv[0]


def test_seqview_step_0():
    "Initialising or slicing a SeqView with a step of 0 should return an IndexError"
    sv = SeqView("0123456789")
    with pytest.raises(ValueError):
        _ = sv[::0]
    with pytest.raises(ValueError):
        _ = SeqView("0123456789", step=0)


@pytest.mark.parametrize("start", (0, 2, 4))
def test_seqview_invalid_index(start):
    "indexing out of bounds with a forward step should raise an IndexError"
    seq = "0123456789"
    length = abs(start - len(seq))
    pos_boundary_index = length
    neg_boundary_index = -length - 1

    sv = SeqView(seq=seq, start=start)
    with pytest.raises(IndexError):
        _ = sv[pos_boundary_index]
    with pytest.raises(IndexError):
        _ = sv[neg_boundary_index]


@pytest.mark.parametrize("start", (0, 2, 4))
def test_seqview_invalid_index_positive_step_gt_1(start):
    "boundary condition for indexing out of bounds with a forward step greater than 1"
    seq = "0123456789"
    step = 2
    length = abs((start - len(seq)) // step)
    neg_boundary_index = -length - 1
    pos_boundary_index = length

    sv = SeqView(seq=seq, start=start, step=step)
    with pytest.raises(IndexError):
        _ = sv[pos_boundary_index]
    with pytest.raises(IndexError):
        _ = sv[neg_boundary_index]


@pytest.mark.parametrize("stop", (0, 2, -11))
def test_seqview_invalid_index_reverse_step(stop):
    "boundary condition for indexing out of bounds with a reverse step"
    seq = "0123456789"
    step = -1
    start = len(seq)
    length = abs((start - stop) // step)
    neg_boundary_index = -length - 1
    pos_boundary_index = length

    sv = SeqView(seq=seq, start=start, stop=stop, step=step)
    with pytest.raises(IndexError):
        _ = sv[pos_boundary_index]
    with pytest.raises(IndexError):
        _ = sv[neg_boundary_index]


@pytest.mark.parametrize("stop", (0, 2, -6))
def test_seqview_invalid_index_reverse_step_gt_1(stop):
    "boundary condition for indexing out of bounds with a reverse step less than -1"
    seq = "0123456789"
    step = -2
    start = len(seq)
    length = abs((start - stop) // step)
    neg_boundary_index = -length - 1
    pos_boundary_index = length

    sv = SeqView(seq=seq, start=start, stop=stop, step=step)
    with pytest.raises(IndexError):
        _ = sv[pos_boundary_index]
    with pytest.raises(IndexError):
        _ = sv[neg_boundary_index]


def test_seqview_slice_null():
    sv = SeqView("")
    assert len(sv) == 0
    got = sv[2:]
    assert len(got) == 0


def test_seqview_start_out_of_bounds():
    "boundary condition for start index out of bounds"
    seq = "0123456789"
    init_start, init_stop, init_step = 2, 10, 1
    boundary = abs((init_start - init_stop) // init_step)
    sv = SeqView(seq=seq, start=init_start, stop=init_stop, step=init_step)
    got = sv[boundary::].value
    assert got == ""


def test_seqview_start_out_of_bounds_step_gt_1():
    "boundary condition for start index out of bounds with step greater than 1"
    seq = "0123456789"
    init_start, init_stop, init_step = 2, 10, 2
    boundary = abs((init_start - init_stop) // init_step)
    sv = SeqView(seq=seq, start=init_start, stop=init_stop, step=init_step)
    got = sv[boundary::].value
    assert got == ""


def test_seqview_start_out_of_bounds_reverse_step():
    "boundary condition for start index out of bounds with reverse step"
    seq = "0123456789"
    init_start, init_stop, init_step = 2, 10, -2
    boundary_pos = abs((init_start - init_stop) // init_step)
    boundary_neg = -abs((init_start - init_stop) // init_step) - 1

    sv = SeqView(seq=seq, start=init_start, stop=init_stop, step=init_step)

    assert sv[boundary_pos::].value == ""
    assert sv[boundary_neg::].value == ""


@pytest.mark.parametrize(
    "simple_slices",
    (
        slice(None, None, 1),
        slice(None, 3, None),
        slice(1, None, None),
        slice(1, 3, None),
        slice(None, None, None),
    ),
)
def test_seqview_defaults(simple_slices):
    """SeqView should accept slices with all combinations of default parameters"""
    seq = "0123456789"
    got = SeqView(seq)[simple_slices]
    expected = seq[simple_slices]
    assert got.value == expected


@pytest.mark.parametrize("index", (-8, -5, 0, 5, 8))
@pytest.mark.parametrize(
    "simple_slices",
    (
        slice(None, None, 1),
        slice(None, 10, None),
        slice(1, None, None),
        slice(1, 10, None),
        slice(1, 10, 1),
        slice(None, None, None),
    ),
)
def test_seqview_sliced_index(index, simple_slices):
    """SeqView that has been sliced with default parameters, can then be indexed"""
    seq = "0123456789"
    sv = SeqView(seq)
    got = sv[simple_slices][index]
    expected = seq[simple_slices][index]
    assert got.value == expected


@pytest.mark.parametrize("first_step", (1, 2, -1, -2))
@pytest.mark.parametrize("second_step", (1, 2, -1, -2))
def test_seqview_reverse_slice(first_step, second_step):
    """subsequent slices may reverse the previous slice"""
    seq = "0123456789"
    sv = SeqView(seq=seq, step=first_step)
    got = sv[::second_step]
    expected = seq[::first_step][::second_step]
    assert got.value == expected


@pytest.mark.parametrize("seq", ("0123456789", "01234567890"))
@pytest.mark.parametrize("index", (-10, -4, 0, 6, 10))
@pytest.mark.parametrize("start", (None, 10, -1, -10))
@pytest.mark.parametrize("stop", (None, 9, -10, -11))
@pytest.mark.parametrize("step", (-1, -2))
def test_seqview_rev_sliced_index(index, start, stop, step, seq):
    """SeqView that has been reverse sliced, can then be sliced with a single index"""
    seq_data = seq
    try:  # if python slicing raises an index error, we expect SeqView to also throw error
        expected = seq_data[start:stop:step][index]
    except IndexError:
        with pytest.raises(IndexError):
            _ = SeqView(seq=seq_data, start=start, stop=stop, step=step)[index].value
    else:  # if no index error, SeqView should match python slicing
        got = SeqView(seq=seq_data, start=start, stop=stop, step=step)[index].value
        assert got == expected


@pytest.mark.parametrize("seq", ("0123456789", "012345678"))
@pytest.mark.parametrize("start", (None, 0, 1, 9, -1, -10))
@pytest.mark.parametrize("stop", (None, 0, 10, -7, -11))
@pytest.mark.parametrize("step", (1, 2, -1, -2))
def test_seqview_init_with_negatives(seq, start, stop, step):
    "SeqView initialisation should handle any combination of positive and negative slices"
    got = SeqView(seq, start=start, stop=stop, step=step)
    expected = seq[start:stop:step]
    assert got.value == expected


@pytest.mark.parametrize("seq", ("0123456789", "012345678"))
@pytest.mark.parametrize("start", (None, 0, 1, 9, -1, -10))
@pytest.mark.parametrize("stop", (None, 0, 10, -7, -11))
@pytest.mark.parametrize("step", (1, 2, -1, -2))
def test_seqview_slice_with_negatives(seq, start, stop, step):
    """SeqView should handle any combination of positive and negative slices"""
    sv = SeqView(seq)
    got = sv[start:stop:step]
    expected = seq[start:stop:step]
    assert got.value == expected


@pytest.mark.parametrize("start", (None, 0, 2))
@pytest.mark.parametrize("stop", (None, 5, 7, 10))
@pytest.mark.parametrize("step", (1, 2))
@pytest.mark.parametrize("start_2", (None, 0, 1, 2))
@pytest.mark.parametrize("stop_2", (None, 2, 4, 10))
@pytest.mark.parametrize("step_2", (1, 2))
def test_subsequent_slice_forward(start, stop, step, start_2, stop_2, step_2):
    """SeqView should handle subsequent forward slice"""
    seq = "0123456789"
    sv = SeqView(seq=seq)
    got = sv[start:stop:step][start_2:stop_2:step_2]
    expected = seq[start:stop:step][start_2:stop_2:step_2]
    assert got.value == expected
    assert len(got) == len(expected)


@pytest.mark.parametrize(
    "slice_1, slice_2",
    (
        # WITH DEFAULTS
        # first stop -ve
        (slice(None, -3, None), slice(None, None, None)),
        # second stop -ve
        (slice(None, None, None), slice(None, -1, None)),
        # both stop -ve, (first > second), second slice WITHIN first
        (slice(None, -3, None), slice(None, -5, None)),
        # both stop -ve, (first < second), second slice WITHIN first
        (slice(None, -5, None), slice(None, -3, None)),
        # both stop -ve, (first > second), second slice OUTSIDE first
        (slice(None, -3, None), slice(None, -8, None)),
        # both stop -ve, (first < second), second slice OUTSIDE first
        (slice(None, -8, None), slice(None, -3, None)),
        # first stop -ve, second stop +ve, second slice WITHIN first
        (slice(None, -2, None), slice(None, 7, None)),
        # first stop -ve, second stop +ve, second slice OUTSIDE first
        (slice(None, -6, None), slice(None, 7, None)),
        # first stop +ve, second stop -ve, second slice WITHIN first
        (slice(None, 6, None), slice(None, -2, None)),
        # first stop +ve, second stop -ve, second slice OUTSIDE first
        (slice(None, 6, None), slice(None, -7, None)),
        # WITH FIRST STEP > 1
        # first stop -ve
        (slice(None, -3, 2), slice(None, None, None)),
        # second stop -ve
        (slice(None, None, 2), slice(None, -1, None)),
        # both stop -ve, (first > second), second slice WITHIN first
        (slice(None, -1, 2), slice(None, -3, None)),
        # both stop -ve, (first < second), second slice WITHIN first
        (slice(None, -3, 2), slice(None, -2, None)),
        # both stop -ve, (first > second), second slice OUTSIDE first
        (slice(None, -3, 2), slice(None, -8, None)),
        # both stop -ve, (first < second), second slice OUTSIDE first
        (slice(None, -8, 2), slice(None, -3, None)),
        # first stop -ve, second stop +ve, second slice WITHIN first
        (slice(None, -2, 2), slice(None, 3, None)),
        # first stop -ve, second stop +ve, second slice OVERLAP first
        (slice(None, -6, 2), slice(None, 7, None)),
        # first stop +ve, second stop -ve, second slice WITHIN first
        (slice(None, 6, 2), slice(None, -2, None)),
        # first stop +ve, second stop -ve, second slice OUTSIDE first
        (slice(None, 6, 2), slice(None, -7, None)),
        # WITH SECOND STEP > 1
        # first stop -ve
        (slice(None, -3, None), slice(None, None, 3)),
        # second stop -ve
        (slice(None, None, None), slice(None, -1, 3)),
        # both stop -ve, (first > second), second slice WITHIN first
        (slice(None, -2, None), slice(None, -4, 2)),
        # both stop -ve, (first < second), second slice WITHIN first
        (slice(None, -4, None), slice(None, -3, 2)),
        # both stop -ve, (first > second), second slice OUTSIDE first
        (slice(None, -3, None), slice(None, -8, 2)),
        # both stop -ve, (first < second), second slice OUTSIDE first
        (slice(None, -8, None), slice(None, -3, 2)),
        # first stop -ve, second stop +ve, second slice WITHIN first
        (slice(None, -2, None), slice(None, 7, 2)),
        # first stop -ve, second stop +ve, second slice OVERLAP first
        (slice(None, -6, None), slice(None, 7, 2)),
        # first stop +ve, second stop -ve, second slice WITHIN first
        (slice(None, 9, None), slice(None, -2, 3)),
        # first stop +ve, second stop -ve, second slice OUTSIDE first
        (slice(None, 6, None), slice(None, -7, 3)),
        # WITH BOTH STEP > 1
        # first stop -ve
        (slice(None, -3, 2), slice(None, None, 3)),
        # second stop -ve
        (slice(None, None, 2), slice(None, -1, 3)),
        # both stop -ve, (first > second), second slice WITHIN first
        (slice(None, -1, 3), slice(None, -2, 2)),
        # both stop -ve, (first < second), second slice WITHIN first
        (slice(None, -2, 2), slice(None, -1, 2)),
        # both stop -ve, (first > second), second slice OUTSIDE first
        (slice(None, -3, 3), slice(None, -8, 2)),
        # both stop -ve, (first < second), second slice OUTSIDE first
        (slice(None, -8, 2), slice(None, -3, 2)),
        # first stop -ve, second stop +ve, second slice WITHIN first
        (slice(None, -2, 3), slice(None, 7, 2)),
        # first stop -ve, second stop +ve, second slice OVERLAP first
        (slice(None, -3, 3), slice(None, 7, 2)),
        # first stop +ve, second stop -ve, second slice WITHIN first
        (slice(None, 9, 2), slice(None, -1, 3)),
        # first stop +ve, second stop -ve, second slice OUTSIDE first
        (slice(None, 6, 2), slice(None, -7, 3)),
        # NON-ZERO START
        # first stop -ve
        (slice(1, -3, 2), slice(None, None, 3)),
        # second stop -ve
        (slice(1, None, 2), slice(None, -1, 3)),
        # both stop -ve, (first > second), second slice WITHIN first
        (slice(1, -1, 3), slice(None, -2, 2)),
        # both stop -ve, (first < second), second slice WITHIN first
        (slice(1, -2, 2), slice(None, -1, 2)),
        # both stop -ve, (first > second), second slice OUTSIDE first
        (slice(1, -3, 3), slice(None, -8, 2)),
        # both stop -ve, (first < second), second slice OUTSIDE first
        (slice(1, -8, 2), slice(None, -3, 2)),
        # first stop -ve, second stop +ve, second slice WITHIN first
        (slice(1, -2, 3), slice(None, 7, 2)),
        # first stop -ve, second stop +ve, second slice OVERLAP first
        (slice(1, -3, 3), slice(None, 7, 2)),
        # first stop +ve, second stop -ve, second slice WITHIN first
        (slice(1, 10, 2), slice(None, -1, 3)),
        # first stop +ve, second stop -ve, second slice OUTSIDE first
        (slice(1, 6, 2), slice(None, -7, 3)),
        # first stop +ve, second stop -ve, second slice OUTSIDE first
    ),
)
def test_subsequent_slice_neg_stop(slice_1, slice_2):
    """SeqView should handle subsequence slices with >=1 negative stop values,
    subsequent slices may overlap or be within previous slices
    """
    seq_data = "abcdefghijk"
    sv = SeqView(seq_data)
    assert sv[slice_1][slice_2].value == seq_data[slice_1][slice_2]


@pytest.mark.parametrize(
    "slice_1, slice_2",
    (
        # WITH DEFAULTS
        # first start -ve
        (slice(-6, None, None), slice(None, None, None)),
        # second start -ve
        (slice(None, None, None), slice(-6, None, None)),
        # both start -ve, (first < second), second slice WITHIN first
        (slice(-6, None, None), slice(-4, None, None)),
        # both start -ve, (first > second), second slice OUTSIDE first
        (slice(-4, None, None), slice(-6, None, None)),
        # first start -ve, second start +ve, second slice WITHIN first
        (slice(-8, None, None), slice(2, None, None)),
        # first start -ve, second start +ve, second slice OUTSIDE first
        (slice(-6, None, None), slice(7, None, None)),
        # first start +ve, second start -ve, second slice WITHIN first
        (slice(2, None, None), slice(-7, None, None)),
        # first start +ve, second start -ve, second slice OUTSIDE first
        (slice(5, None, None), slice(-6, None, None)),
        # WITH FIRST STEP > 1
        # first start -ve
        (slice(-6, None, 2), slice(None, None, None)),
        # second start -ve
        (slice(None, None, 2), slice(-6, None, None)),
        # both start -ve, (first < second), second slice WITHIN first
        (slice(-8, None, 2), slice(-6, None, None)),
        # both start -ve, (first > second), second slice OUTSIDE first
        (slice(-7, None, 2), slice(-9, None, None)),
        # first start -ve, second start +ve, second slice WITHIN first
        (slice(-9, None, 2), slice(2, None, None)),
        # first start -ve, second start +ve, second slice OUTSIDE first
        (slice(-6, None, 2), slice(7, None, None)),
        # first start +ve, second start -ve, second slice WITHIN first
        (slice(2, None, 2), slice(-7, None, None)),
        # first start +ve, second start -ve, second slice OUTSIDE first
        (slice(3, None, 2), slice(-9, None, None)),
        # WITH SECOND STEP > 1
        # first start -ve
        (slice(-6, None, None), slice(None, None, 2)),
        # second start -ve
        (slice(None, None, None), slice(-6, None, 2)),
        # both start -ve, (first < second), second slice WITHIN first
        (slice(-8, None, None), slice(-6, None, 2)),
        # both start -ve, (first > second), second slice OUTSIDE first
        (slice(-7, None, None), slice(-9, None, 2)),
        # first start -ve, second start +ve, second slice WITHIN first
        (slice(-9, None, None), slice(2, None, 2)),
        # first start -ve, second start +ve, second slice OUTSIDE first
        (slice(-6, None, None), slice(7, None, 2)),
        # first start +ve, second start -ve, second slice WITHIN first
        (slice(2, None, None), slice(-7, None, 2)),
        # first start +ve, second start -ve, second slice OUTSIDE first
        (slice(3, None, None), slice(-9, None, 2)),
        # WITH BOTH STEP > 1
        # first start -ve
        (slice(-6, None, 3), slice(None, None, 2)),
        # second start -ve
        (slice(None, None, 3), slice(-6, None, 2)),
        # both start -ve, (first < second), second slice WITHIN first
        (slice(-9, None, 3), slice(-7, None, 2)),
        # both start -ve, (first > second), second slice OUTSIDE first
        (slice(-7, None, 3), slice(-9, None, 2)),
        # first start -ve, second start +ve, second slice WITHIN first
        (slice(-9, None, 3), slice(2, None, 2)),
        # first start -ve, second start +ve, second slice OUTSIDE first
        (slice(-6, None, 2), slice(7, None, 2)),
        # first start +ve, second start -ve, second slice WITHIN first
        (slice(2, None, 3), slice(-7, None, 2)),
        # first start +ve, second start -ve, second slice OUTSIDE first
        (slice(3, None, 3), slice(-9, None, 2)),
        (slice(-9, 7, 3), slice(-2, None, None)),
    ),
)
def test_subsequent_slice_neg_start(slice_1, slice_2):
    """SeqView should handle subsequence slices with >=1 negative start values,
    subsequent slices may or may not overlap or be within previous slices
    """
    seq_data = "abcdefghijk"
    sv = SeqView(seq_data)
    assert sv[slice_1][slice_2].value == seq_data[slice_1][slice_2]


@pytest.mark.parametrize(
    "slice_1, slice_2",
    (
        # WITH DEFAULTS
        # first step -ve
        (slice(None, None, -1), slice(None, None, None)),
        # second step -ve
        (slice(None, None, None), slice(None, None, -1)),
        # both step -ve, start/stop -ve, second slice WITHIN first
        (slice(-1, -11, -2), slice(-1, -5, -3)),
        # both step -ve, start/stop -ve, second slice OUTSIDE first
        (slice(-1, -11, -2), slice(-1, -11, -3)),
        # both step -ve, start/stop +ve, second slice WITHIN first
        (slice(10, 0, -2), slice(5, 0, -3)),
        # both step -ve, start/stop +ve, second slice OUTSIDE first
        (slice(10, 0, -2), slice(10, 0, -3)),
        # first step -ve, second step +ve, second slice WITHIN first
        (slice(10, 0, -2), slice(1, 5, 2)),
        # first step -ve, second step +ve, second slice OUTSIDE first
        (slice(10, 0, -2), slice(0, 10, 2)),
        # first step +ve, second step -ve, second slice WITHIN first
        (slice(0, 10, 2), slice(4, 0, -2)),
        # first step +ve, second step -ve, second slice OUTSIDE first
        (slice(0, 10, 3), slice(10, 0, -2)),
        # first step -ve, second step +ve, second start/stop +ve
        (slice(10, 1, -1), slice(-8, 11, 2)),
        # first step -ve, second step +ve, second start/stop +ve
        (slice(10, 1, -1), slice(-19, 0, -2)),
    ),
)
def test_subsequent_slice_neg_step(slice_1, slice_2):
    """SeqView should handle subsequence slices with negative step values,
    subsequent slices may overlap or be within previous slices
    """
    seq_data = "0123456789"
    sv = SeqView(seq_data)
    assert sv[slice_1][slice_2].value == seq_data[slice_1][slice_2]


@pytest.mark.parametrize(
    "sub_slices_triple",
    (
        (slice(None, None, None), slice(None, None, None), slice(None, None, None)),
        (slice(1, 9, 1), slice(2, 8, 1), slice(3, 7, 1)),
        (slice(1, 9, 1), slice(2, 8, 1), slice(3, 9, 1)),
        (slice(1, 9, 1), slice(2, 8, 2), slice(3, 7, -3)),
    ),
)
def test_subslice_3(sub_slices_triple):
    """SeqView should handle three subsequent slices"""
    seq_data = "abcdefghijk"
    sv = SeqView(seq_data)
    slice_1, slice_2, slice_3 = sub_slices_triple
    assert sv[slice_1][slice_2][slice_3].value == seq_data[slice_1][slice_2][slice_3]


@pytest.mark.parametrize("start", (0, 2, -1))
@pytest.mark.parametrize("stop", (7, 10, -11))
@pytest.mark.parametrize("step", (1, -2))
@pytest.mark.parametrize("start_2", (0, 2, -8))
@pytest.mark.parametrize("stop_2", (2, 4))
@pytest.mark.parametrize("step_2", (2, -1))
@pytest.mark.parametrize("start_3", (0, 1, -6))
@pytest.mark.parametrize("stop_3", (4, 10, -10))
@pytest.mark.parametrize("step_3", (2, -2))
def test_triple_slice(
    start, stop, step, start_2, stop_2, step_2, start_3, stop_3, step_3
):
    """SeqView should handle subsequent forward slice"""
    seq = "0123456789"
    sv = SeqView(seq=seq)
    got = sv[start:stop:step][start_2:stop_2:step_2][start_3:stop_3:step_3]
    expected = seq[start:stop:step][start_2:stop_2:step_2][start_3:stop_3:step_3]

    assert got.value == expected
    assert len(got) == len(expected)


def test_seqview_replace():
    """SeqView supports replacements of substrings, however overriding the sequence data"""
    seq_data = "abcdefghijk"
    sv = SeqView(seq_data)
    sv_replaced = sv.replace("a", "u")
    assert sv_replaced.value == seq_data.replace("a", "u")
    assert sv_replaced.replace("u", "a").value == seq_data
    assert sv_replaced.seq == seq_data.replace("a", "u")


def test_seqview_remove_gaps():
    """Replacing strings of different lengths should work, although any previous slices will be lost"""
    seq_data = "abc----def"
    sv = SeqView(seq_data)
    sliced = sv[2:4]
    assert sliced.start == 2
    replaced = sliced.replace("-", "")
    assert replaced.value == seq_data.replace("-", "")
    assert replaced.start == 0  # start should now be zero,
    assert replaced.stop == len(seq_data.replace("-", ""))


def test_seqview_repr():
    # case 1: Short sequence, defaults
    seq = "ACGT"
    view = SeqView(seq)
    expected = "SeqView(seq='ACGT', start=0, stop=4, step=1)"
    assert repr(view) == expected

    # case 2: Long sequence
    seq = "ACGT" * 10
    view = SeqView(seq)
    expected = "SeqView(seq='ACGTACGTAC...TACGT', start=0, stop=40, step=1)"
    assert repr(view) == expected

    # case 3: Non-zero start, stop, and step values
    seq = "ACGT" * 10
    view = SeqView(seq, start=5, stop=35, step=2)
    expected = "SeqView(seq='ACGTACGTAC...TACGT', start=5, stop=35, step=2)"
    assert repr(view) == expected


<<<<<<< HEAD
def test_get_kmers_strict():
    orig = "TCAGGAN"
    r = DnaSequence(orig)

    assert r.get_kmers(1, strict=True) == ["T", "C", "A", "G", "G", "A"]
    assert r.get_kmers(2, strict=True) == ["TC", "CA", "AG", "GG", "GA"]
    assert r.get_kmers(3, strict=True) == ["TCA", "CAG", "AGG", "GGA"]
    assert r.get_kmers(4, strict=True) == ["TCAG", "CAGG", "AGGA"]
    assert r.get_kmers(5, strict=True) == ["TCAGG", "CAGGA"]
    assert r.get_kmers(6, strict=True) == ["TCAGGA"]
    assert r.get_kmers(7, strict=True) == []

    assert r.get_kmers(1, strict=False) == ["T", "C", "A", "G", "G", "A", "N"]
    assert r.get_kmers(2, strict=False) == ["TC", "CA", "AG", "GG", "GA", "AN"]
    assert r.get_kmers(3, strict=False) == ["TCA", "CAG", "AGG", "GGA", "GAN"]
    assert r.get_kmers(4, strict=False) == ["TCAG", "CAGG", "AGGA", "GGAN"]
    assert r.get_kmers(5, strict=False) == ["TCAGG", "CAGGA", "AGGAN"]
    assert r.get_kmers(6, strict=False) == ["TCAGGA", "CAGGAN"]
    assert r.get_kmers(7, strict=False) == ["TCAGGAN"]
    assert r.get_kmers(8, strict=False) == []


def test_get_kmers_strict_RNA():
    orig = "UCAGGAN"
    r = RnaSequence(orig)

    assert r.get_kmers(1, strict=True) == ["U", "C", "A", "G", "G", "A"]
    assert r.get_kmers(2, strict=True) == ["UC", "CA", "AG", "GG", "GA"]
    assert r.get_kmers(3, strict=True) == ["UCA", "CAG", "AGG", "GGA"]
    assert r.get_kmers(4, strict=True) == ["UCAG", "CAGG", "AGGA"]
    assert r.get_kmers(5, strict=True) == ["UCAGG", "CAGGA"]
    assert r.get_kmers(6, strict=True) == ["UCAGGA"]
    assert r.get_kmers(7, strict=True) == []

    assert r.get_kmers(1, strict=False) == ["U", "C", "A", "G", "G", "A", "N"]
    assert r.get_kmers(2, strict=False) == ["UC", "CA", "AG", "GG", "GA", "AN"]
    assert r.get_kmers(3, strict=False) == ["UCA", "CAG", "AGG", "GGA", "GAN"]
    assert r.get_kmers(4, strict=False) == ["UCAG", "CAGG", "AGGA", "GGAN"]
    assert r.get_kmers(5, strict=False) == ["UCAGG", "CAGGA", "AGGAN"]
    assert r.get_kmers(6, strict=False) == ["UCAGGA", "CAGGAN"]
    assert r.get_kmers(7, strict=False) == ["UCAGGAN"]
    assert r.get_kmers(8, strict=False) == []


def test_get_kmers_strict_protein():
    orig = "CEFGMNX"
    r = ProteinSequence(orig)

    assert r.get_kmers(1, strict=True) == ["C", "E", "F", "G", "M", "N"]
    assert r.get_kmers(2, strict=True) == ["CE", "EF", "FG", "GM", "MN"]
    assert r.get_kmers(3, strict=True) == ["CEF", "EFG", "FGM", "GMN"]
    assert r.get_kmers(4, strict=True) == ["CEFG", "EFGM", "FGMN"]
    assert r.get_kmers(5, strict=True) == ["CEFGM", "EFGMN"]
    assert r.get_kmers(6, strict=True) == ["CEFGMN"]

    assert r.get_kmers(1, strict=False) == ["C", "E", "F", "G", "M", "N", "X"]
    assert r.get_kmers(2, strict=False) == ["CE", "EF", "FG", "GM", "MN", "NX"]
    assert r.get_kmers(3, strict=False) == ["CEF", "EFG", "FGM", "GMN", "MNX"]
    assert r.get_kmers(4, strict=False) == ["CEFG", "EFGM", "FGMN", "GMNX"]
    assert r.get_kmers(5, strict=False) == ["CEFGM", "EFGMN", "FGMNX"]
    assert r.get_kmers(6, strict=False) == ["CEFGMN", "EFGMNX"]
    assert r.get_kmers(7, strict=False) == ["CEFGMNX"]


def test_get_kmers_strict_DNA_gaps():
    orig = "TCA-GAT"
    r = DnaSequence(orig)

    assert r.get_kmers(1, strict=True) == ["T", "C", "A", "G", "A", "T"]
    assert r.get_kmers(2, strict=True) == ["TC", "CA", "GA", "AT"]
    assert r.get_kmers(3, strict=True) == ["TCA", "GAT"]
    assert r.get_kmers(4, strict=True) == []

    assert r.get_kmers(1, strict=False) == ["T", "C", "A", "-", "G", "A", "T"]
    assert r.get_kmers(2, strict=False) == ["TC", "CA", "A-", "-G", "GA", "AT"]
    assert r.get_kmers(3, strict=False) == ["TCA", "CA-", "A-G", "-GA", "GAT"]
    assert r.get_kmers(4, strict=False) == ["TCA-", "CA-G", "A-GA", "-GAT"]
    assert r.get_kmers(5, strict=False) == ["TCA-G", "CA-GA", "A-GAT"]
    assert r.get_kmers(6, strict=False) == ["TCA-GA", "CA-GAT"]
    assert r.get_kmers(7, strict=False) == ["TCA-GAT"]
    assert r.get_kmers(8, strict=False) == []


def test_get_kmers_strict_RNA_gaps():
    orig = "UCA-GAU"
    r = RnaSequence(orig)

    assert r.get_kmers(1, strict=True) == ["U", "C", "A", "G", "A", "U"]
    assert r.get_kmers(2, strict=True) == ["UC", "CA", "GA", "AU"]
    assert r.get_kmers(3, strict=True) == ["UCA", "GAU"]
    assert r.get_kmers(4, strict=True) == []

    assert r.get_kmers(1, strict=False) == ["U", "C", "A", "-", "G", "A", "U"]
    assert r.get_kmers(2, strict=False) == ["UC", "CA", "A-", "-G", "GA", "AU"]
    assert r.get_kmers(3, strict=False) == ["UCA", "CA-", "A-G", "-GA", "GAU"]
    assert r.get_kmers(4, strict=False) == ["UCA-", "CA-G", "A-GA", "-GAU"]
    assert r.get_kmers(5, strict=False) == ["UCA-G", "CA-GA", "A-GAU"]
    assert r.get_kmers(6, strict=False) == ["UCA-GA", "CA-GAU"]
    assert r.get_kmers(7, strict=False) == ["UCA-GAU"]
    assert r.get_kmers(8, strict=False) == []


def test_get_kmers_strict_protein_gaps():
    orig = "CEF-GMN"
    r = ProteinSequence(orig)

    assert r.get_kmers(1, strict=True) == ["C", "E", "F", "G", "M", "N"]
    assert r.get_kmers(2, strict=True) == ["CE", "EF", "GM", "MN"]
    assert r.get_kmers(3, strict=True) == ["CEF", "GMN"]
    assert r.get_kmers(4, strict=True) == []

    assert r.get_kmers(1, strict=False) == ["C", "E", "F", "-", "G", "M", "N"]
    assert r.get_kmers(2, strict=False) == ["CE", "EF", "F-", "-G", "GM", "MN"]
    assert r.get_kmers(3, strict=False) == ["CEF", "EF-", "F-G", "-GM", "GMN"]
    assert r.get_kmers(4, strict=False) == ["CEF-", "EF-G", "F-GM", "-GMN"]
    assert r.get_kmers(5, strict=False) == ["CEF-G", "EF-GM", "F-GMN"]
    assert r.get_kmers(6, strict=False) == ["CEF-GM", "EF-GMN"]
    assert r.get_kmers(7, strict=False) == ["CEF-GMN"]
    assert r.get_kmers(8, strict=False) == []


def test_get_kmers_strict_DNA_RNA_Protein_allgap():
    orig = "-------"

    r = DnaSequence(orig)
    assert r.get_kmers(1, strict=True) == []
    assert r.get_kmers(1, strict=False) == ["-", "-", "-", "-", "-", "-", "-"]

    r = RnaSequence(orig)
    assert r.get_kmers(1, strict=True) == []
    assert r.get_kmers(1, strict=False) == ["-", "-", "-", "-", "-", "-", "-"]

    r = ProteinSequence(orig)
    assert r.get_kmers(1, strict=True) == []
    assert r.get_kmers(1, strict=False) == ["-", "-", "-", "-", "-", "-", "-"]


def test_get_kmers_strict_DNA_RNA_Protein_mixed_ambiguities():
    r = DnaSequence("NGASTAH")
    assert r.get_kmers(1, strict=True) == ["G", "A", "T", "A"]
    assert r.get_kmers(2, strict=True) == ["GA", "TA"]
    assert r.get_kmers(3, strict=True) == []

    assert r.get_kmers(1, strict=False) == ["N", "G", "A", "S", "T", "A", "H"]
    assert r.get_kmers(2, strict=False) == ["NG", "GA", "AS", "ST", "TA", "AH"]
    assert r.get_kmers(3, strict=False) == ["NGA", "GAS", "AST", "STA", "TAH"]
    assert r.get_kmers(4, strict=False) == ["NGAS", "GAST", "ASTA", "STAH"]
    assert r.get_kmers(5, strict=False) == ["NGAST", "GASTA", "ASTAH"]
    assert r.get_kmers(6, strict=False) == ["NGASTA", "GASTAH"]
    assert r.get_kmers(7, strict=False) == ["NGASTAH"]
    assert r.get_kmers(8, strict=False) == []

    r = RnaSequence("RGAWUAD")
    assert r.get_kmers(1, strict=True) == ["G", "A", "U", "A"]
    assert r.get_kmers(2, strict=True) == ["GA", "UA"]
    assert r.get_kmers(3, strict=True) == []
    assert r.get_kmers(1, strict=False) == ["R", "G", "A", "W", "U", "A", "D"]
    assert r.get_kmers(2, strict=False) == ["RG", "GA", "AW", "WU", "UA", "AD"]
    assert r.get_kmers(3, strict=False) == ["RGA", "GAW", "AWU", "WUA", "UAD"]
    assert r.get_kmers(4, strict=False) == ["RGAW", "GAWU", "AWUA", "WUAD"]
    assert r.get_kmers(5, strict=False) == ["RGAWU", "GAWUA", "AWUAD"]
    assert r.get_kmers(6, strict=False) == ["RGAWUA", "GAWUAD"]
    assert r.get_kmers(7, strict=False) == ["RGAWUAD"]
    assert r.get_kmers(8, strict=False) == []

    r = ProteinSequence("BQMXNRZ")
    assert r.get_kmers(1, strict=True) == ["Q", "M", "N", "R"]
    assert r.get_kmers(2, strict=True) == ["QM", "NR"]
    assert r.get_kmers(3, strict=True) == []
    assert r.get_kmers(1, strict=False) == ["B", "Q", "M", "X", "N", "R", "Z"]
    assert r.get_kmers(2, strict=False) == ["BQ", "QM", "MX", "XN", "NR", "RZ"]
    assert r.get_kmers(3, strict=False) == ["BQM", "QMX", "MXN", "XNR", "NRZ"]
    assert r.get_kmers(4, strict=False) == ["BQMX", "QMXN", "MXNR", "XNRZ"]
    assert r.get_kmers(5, strict=False) == ["BQMXN", "QMXNR", "MXNRZ"]
    assert r.get_kmers(6, strict=False) == ["BQMXNR", "QMXNRZ"]
    assert r.get_kmers(7, strict=False) == ["BQMXNRZ"]
    assert r.get_kmers(8, strict=False) == []


# run if called from command-line
if __name__ == "__main__":
    main()
=======
@pytest.fixture(scope="function")
def one_seq():
    from cogent3 import make_seq

    return make_seq("AACCTGGAACC", moltype="dna")


@pytest.fixture(scope="session")
def worm_seq_path():
    return DATADIR / "c_elegans_WS199_dna_shortened.fasta"


@pytest.fixture(scope="session")
def worm_gff_path():
    return DATADIR / "c_elegans_WS199_shortened_gff.gff3"


def test_annotate_from_gff(worm_seq_path, worm_gff_path):
    """correctly annotates a Sequence from a gff file"""
    # duplicated in test_alignment on seq collection
    seq = cogent3.load_seq(worm_seq_path, moltype="dna")

    seq.annotate_from_gff(worm_gff_path)
    matches = list(seq.get_features())
    assert len(matches) == 11
    matches = list(seq.get_features(biotype="gene"))
    assert len(matches) == 1
    matches = list(matches[0].get_children(biotype="mRNA"))
    assert len(matches) == 1
    matches = list(matches[0].get_children(biotype="exon"))
    assert len(matches) == 3


@pytest.mark.parametrize("rc", (False, True))
def test_seq_repr(one_seq, rc):
    pat = re.compile("[ACGT]+")
    dna = one_seq.moltype
    if rc:
        expect = dna.rc(str(one_seq))
        seq = one_seq.rc()
    else:
        expect = str(one_seq)
        seq = one_seq

    got = pat.findall(repr(seq))[0]
    assert expect.startswith(got), (expect, got)


def test_annotation_from_slice_with_stride():
    seq = DNA.make_seq("AAACGCGCGAAAAAAA", name="s1")
    seq.add_feature(biotype="exon", name="ex1", spans=[(3, 9)])
    f = list(seq.get_features(name="ex1"))[0]
    assert str(f.get_slice()) == "CGCGCG"
    s1 = seq[1::2]
    f = list(s1.get_features(name="ex1"))[0]
    assert str(f.get_slice()) == "CCC"


def test_absolute_position_base_cases(one_seq):
    """with no offset or view, the absolute index should remain unchanged"""
    got = one_seq._seq.absolute_position(5)
    assert got == 5

    # an index outside the range of the sequence should raise an IndexError
    with pytest.raises(IndexError):
        one_seq._seq.absolute_position(20)

    with pytest.raises(IndexError):
        one_seq._seq.absolute_position(-20)


def test_absolute_position_positive(one_seq):
    # with an offset, the abs index should be offset + index
    one_seq.annotation_offset = 2
    got = one_seq._seq.absolute_position(2)
    assert got == 2 + 2

    # with an offset and start, the abs index should be offset + start + index
    view = one_seq[2::]
    view.annotation_offset = 2  # todo: do we want the annotation_offset to be preserved when slicing? I think yes
    got = view._seq.absolute_position(2)
    assert got == 2 + 2 + 2

    # with an offset, start and step, the abs index should be offset + start + index * step
    view = one_seq[2::2]
    view.annotation_offset = 2
    got = view._seq.absolute_position(2)
    assert got == 2 + 2 + 2 * 2


def test_relative_position_base_cases(one_seq):
    """with no offset or view, the absolute index should remain unchanged"""
    got = one_seq._seq.relative_position(5)
    assert got == 5

    # a -ve index  should raise an IndexError
    with pytest.raises(IndexError):
        one_seq._seq.relative_position(-5)


@pytest.fixture(scope="function")
def integer_seq():
    return SeqView("0123456789")


def test_relative_position(integer_seq):
    """This test checks if the method returns the correct relative positions when
    the given index precedes or exceeds the range of the SeqView."""

    view = integer_seq[1:9:]
    # view = "12345678"
    got = view.relative_position(0)
    # precedes the view, so should return -1
    assert got == -1
    # exceeds the view, but still returns a value
    got = view.relative_position(10)
    assert got == 9


def test_relative_position_step_GT_one(integer_seq):
    """This test checks if the method returns the correct relative positions when
    the given index precedes or exceeds the range of the SeqView with a step greater than one."""

    # precedes the view, with step > 1
    view = integer_seq[2:7:2]
    # view = "246", precedes the view by 1 step
    got = view.relative_position(0)
    assert got == -1
    # precedes the view by 0.5 step, default behaviour is to round up to 0
    got = view.relative_position(1)
    assert got == 0
    # exceeds the view by two steps, len(view) + 2 = 4
    got = view.relative_position(10)
    assert got == 4


def test_relative_position_with_remainder(integer_seq):
    """tests relative_position when the index given is excluded from the view as it falls on
    a position that is 'stepped over'"""
    view = integer_seq[1:9:2]
    # view = "1357"
    got = view.relative_position(2)
    # 2 is stepped over in the view, so we return the index of 3 (which is 1)
    assert got == 1

    # setting the arg stop=True will adjust to the largest number, smaller than the given abs value, that is in the view
    got = view.relative_position(8, stop=True)
    # 8 is excluded from the view, so we return the index of 7 (which is 3)
    assert got == 3


@pytest.mark.parametrize("value", (0, 3))
@pytest.mark.parametrize("offset", (None, 1, 2))
@pytest.mark.parametrize("start", (None, 1, 2))
@pytest.mark.parametrize("stop", (None, 10, 11))
@pytest.mark.parametrize("step", (None, 1, 2))
def test_absolute_relative_roundtrip(one_seq, value, offset, start, stop, step):
    # a round trip from relative to absolute then from absolute to relative, should return the same value we began with
    view = one_seq[start:stop:step]
    view.annotation_offset = offset or 0
    abs_val = view._seq.absolute_position(value)
    rel_val = view._seq.relative_position(abs_val)
    assert rel_val == value


@pytest.mark.parametrize("value", (0, 2))
@pytest.mark.parametrize("offset", (None, 1, 2))
@pytest.mark.parametrize("start", (None, -1, -2))
@pytest.mark.parametrize("stop", (None, -10))
@pytest.mark.parametrize("step", (-1, -2))
def test_absolute_relative_roundtrip_reverse(
    integer_seq, value, offset, start, stop, step
):
    # a round trip from relative to absolute then from absolute to relative, should return the same value we began with
    view = integer_seq[start:stop:step]
    view.offset = offset or 0
    abs_val = view.absolute_position(value)
    rel_val = view.relative_position(abs_val)
    assert view.offset == (offset or 0)
    assert (view[rel_val]).value == view[value].value


def test_annotate_gff_nested_features():
    """correctly annotate a sequence with nested features"""
    # the synthetic example
    #          1111111111222222222333333333334
    # 1234567890123456789012345678901234567890
    #  **** biological_region
    #                                     ** biological_region
    #                                       * biological_region
    #      *******************************  gene
    #         *********************   mRNA
    #            *********            exon
    #                       *****     exon
    # ACCCCGGAAAATTTTTTTTTAAGGGGGAAAAAAAAACCCCCCC...
    seq = DNA.make_seq("ACCCCGGAAAATTTTTTTTTAAGGGGGAAAAAAAAACCCCCCC", name="22")
    gff3_path = DATADIR / "ensembl_sample.gff3"
    seq.annotate_from_gff(gff3_path)
    # we have 8 records in the gff file
    assert seq.annotation_db.num_matches() == 8

    # get the gene and check it has a single annotation and that
    # its slice is correct
    ann = list(seq.get_features(biotype="gene"))
    assert len(ann) == 1
    ann_seq = ann[0].get_slice()
    assert str(ann_seq) == "GGAAAATTTTTTTTTAAGGGGGAAAAAAAAA"
    # the gene has 1 transcript
    gene = ann[0]
    mrna = list(gene.get_children(biotype="mRNA"))
    assert len(mrna) == 1
    mrna = mrna[0]
    ann_seq = mrna.get_slice()
    assert str(ann_seq) == "AAAATTTTTTTTTAAGGGGGAAA"

    # the transcript has 2 exons, from the parent feature
    exons = list(mrna.get_children(biotype="exon"))
    assert len(exons) == 2
    # or the sequence
    ann = list(seq.get_features(biotype="exon"))
    assert len(ann) == 2
    exon_seqs = ("TTTTTTTTT", "GGGGG")
    assert tuple(str(ex.get_slice()) for ex in exons) == exon_seqs


def test_to_moltype_dna():
    """to_moltype("dna") ensures conversion from T to U"""
    seq = DNA.make_seq("AAAAGGGGTTT", name="seq1")
    rna = seq.to_moltype("rna")

    assert "T" not in rna


def test_to_moltype_rna():
    """to_moltype("rna") ensures conversion from U to T"""
    seq = RNA.make_seq("AAAAGGGGUUU", name="seq1")
    rna = seq.to_moltype("dna")

    assert "U" not in rna


@pytest.mark.parametrize("cls,with_offset", ((ArraySequence, False), (Sequence, True)))
def test_to_rich_dict(cls, with_offset):
    """Sequence to_dict works"""
    r = cls("AAGGCC", name="seq1")
    got = r.to_rich_dict()
    expect = {
        "name": "seq1",
        "seq": "AAGGCC",
        "moltype": r.moltype.label,
        "info": None,
        "type": get_object_provenance(r),
        "version": __version__,
    }
    if with_offset:
        expect["annotation_offset"] = 0

    assert got == expect


@pytest.mark.parametrize("cls,with_offset", ((ArraySequence, False), (Sequence, True)))
def test_to_json(cls, with_offset):
    """to_json roundtrip recreates to_dict"""
    r = cls("AAGGCC", name="seq1")
    got = json.loads(r.to_json())
    expect = {
        "name": "seq1",
        "seq": "AAGGCC",
        "moltype": r.moltype.label,
        "info": None,
        "type": get_object_provenance(r),
        "version": __version__,
    }
    if with_offset:
        expect["annotation_offset"] = 0

    assert got == expect


def test_offset_with_multiple_slices():
    from cogent3.util.deserialise import deserialise_object

    seq = DNA.make_seq("ACCCCGGAAAATTTTTTTTTAAGGGGGAAAAAAAAACCCCCCC", name="22")
    gff3_path = DATADIR / "ensembl_sample.gff3"
    seq.annotate_from_gff(gff3_path)
    rd = seq[2:].to_rich_dict()
    s1 = deserialise_object(rd)
    assert s1.annotation_offset == 2
    rd = s1[3:].to_rich_dict()
    s2 = deserialise_object(rd)
    assert s2.annotation_offset == 5
    expect = {(f.seqid, f.biotype, f.name) for f in seq.get_features(start=5)}
    got = {(f.seqid, f.biotype, f.name) for f in s2.get_features()}
    assert got == expect
>>>>>>> 1f6ecc5d
<|MERGE_RESOLUTION|>--- conflicted
+++ resolved
@@ -1846,7 +1846,6 @@
     assert repr(view) == expected
 
 
-<<<<<<< HEAD
 def test_get_kmers_strict():
     orig = "TCAGGAN"
     r = DnaSequence(orig)
@@ -2026,10 +2025,6 @@
     assert r.get_kmers(8, strict=False) == []
 
 
-# run if called from command-line
-if __name__ == "__main__":
-    main()
-=======
 @pytest.fixture(scope="function")
 def one_seq():
     from cogent3 import make_seq
@@ -2324,4 +2319,3 @@
     expect = {(f.seqid, f.biotype, f.name) for f in seq.get_features(start=5)}
     got = {(f.seqid, f.biotype, f.name) for f in s2.get_features()}
     assert got == expect
->>>>>>> 1f6ecc5d
