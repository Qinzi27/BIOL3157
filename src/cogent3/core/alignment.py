--- conflicted
+++ resolved
@@ -64,11 +64,7 @@
 from cogent3.format.nexus import nexus_from_alignment
 from cogent3.format.phylip import alignment_to_phylip
 from cogent3.maths.stats.number import CategoryCounter
-<<<<<<< HEAD
 from cogent3.parse.gff import gff_parser
-=======
-from cogent3.parse.gff import gff2_parser, parse_attributes
->>>>>>> 5f54d5cb
 from cogent3.util import progress_display as UI
 from cogent3.util.dict_array import DictArrayTemplate
 from cogent3.util.misc import (
@@ -1128,7 +1124,6 @@
 
         Skips sequences in the file that are not in self.
         """
-<<<<<<< HEAD
 
         seq_dict = {}
 
@@ -1146,24 +1141,6 @@
                 seq = seq.data
             seq.annotate_from_gff(seq_dict[seq_id], pre_parsed = True)
 
-=======
-        for (
-            name,
-            source,
-            feature,
-            start,
-            end,
-            score,
-            strand,
-            frame,
-            attributes,
-            comments,
-        ) in gff2_parser(f):
-            if name in self.named_seqs:
-                self.named_seqs[name].add_feature(
-                    feature, parse_attributes(attributes), [(start, end)]
-                )
->>>>>>> 5f54d5cb
 
     def __add__(self, other):
         """Concatenates sequence data for same names"""
