"""Contains classes that represent biological sequence data.

Notes
-----
These should be created via MolType.make_seq()
"""

from __future__ import annotations

import contextlib
import copy
import json
import os
import re
import typing
import warnings
from abc import ABC, abstractmethod
from collections import defaultdict
from functools import singledispatch, total_ordering
from operator import eq, ne
from random import shuffle

import numpy
from numpy import array, floating, integer, issubdtype

from cogent3._version import __version__
from cogent3.core import new_alphabet
from cogent3.core.annotation import Feature
from cogent3.core.annotation_db import (
    BasicAnnotationDb,
    FeatureDataType,
    GenbankAnnotationDb,
    SupportsFeatures,
    load_annotations,
)
from cogent3.core.info import Info as InfoClass
from cogent3.core.location import (
    FeatureMap,
    IndelMap,
    LostSpan,
    _input_vals_neg_step,
    _input_vals_pos_step,
)
from cogent3.format.fasta import seqs_to_fasta
from cogent3.maths.stats.contingency import CategoryCounts
from cogent3.maths.stats.number import CategoryCounter
from cogent3.util.deserialise import register_deserialiser
from cogent3.util.dict_array import DictArrayTemplate
from cogent3.util.misc import (
    DistanceFromMatrix,
    get_object_provenance,
    get_setting_from_environ,
)
from cogent3.util.transform import for_seq, per_shortest

OptGeneticCodeType = typing.Optional[typing.Union[int, str, "GeneticCode"]]
OptStr = typing.Optional[str]
OptInt = typing.Optional[int]
OptFloat = typing.Optional[float]
IntORFloat = typing.Union[int, float]
StrORIterableStr = typing.Union[str, typing.Iterable[str]]
StrORBytesORArray = typing.Union[str, bytes, numpy.ndarray]
ARRAY_TYPE = type(array(1))
DEFAULT_ANNOTATION_DB = BasicAnnotationDb

# standard distance functions: left  because generally useful
frac_same = for_seq(f=eq, aggregator=sum, normalizer=per_shortest)
frac_diff = for_seq(f=ne, aggregator=sum, normalizer=per_shortest)


def _is_int(val) -> bool:
    """whether val is builtin, or numpy, integer"""
    return issubdtype(val.__class__, integer) or isinstance(val, int)


def _is_float(val) -> bool:
    """whether val is builtin, or numpy, integer"""
    return issubdtype(val.__class__, floating) or isinstance(val, float)


def _moltype_seq_from_rich_dict(data):
    from cogent3.core import new_moltype

    data.pop("type")
    data.pop("version")
    data.pop("annotation_db", None)
    offset = data.pop("annotation_offset", 0)

    moltype = data.pop("moltype")
    moltype = new_moltype.get_moltype(moltype)

    seqview_data = data.pop("seq")
    seq = _coerce_to_seqview(
        seqview_data["init_args"]["seq"],
        data["name"],
        moltype.most_degen_alphabet(),
        offset,
    )
    seq = seq[:: seqview_data["init_args"]["step"]]

    return moltype, seq


# This is a design note about the annotation_offset attribute on sequences
#  and the related offset attribute on the sequence view.

# The SeqView object is responsible for performing slices and keeping track of
#  those slice operations relative to a parent. This is done via the start, stop
#  and step attributes.

# The annotation_offset attribute is intended to facilitate relating sequences
#  to annotations stored in coordinates of an annotated parent sequence. Consider
#  for example a gene that lies on a chromosome. If a user has an instance of that
#  gene's sequence in a sequence object, then the annotation_offset would be the
#  start position of that gene on the plus strand of the original chromosome.

# It's the case that an annotation_offset can only be specified by the user as
#  an argument to the sequence constructor. The design decision was made to
#  have the responsibility for providing the coordinates on the parent lie
#  with the SeqView class. These values are provided by the parent_start,
#  parent_stop and absolute_position methods.

# The state flow is in the constructor for the sequence class. There is
#  an assignment of the annotation_offset to the provided sequence_view.

# The only time the offset value is not at the SeqView level is the
#  sequence object is being serialised.


@total_ordering
class Sequence:
    """Holds the standard Sequence object. Immutable.

    Notes
    -----
    Sequences should be constructed by a MolType instance.
    """

    def __init__(
        self,
        moltype: "MolType",
        seq: str,
        *,
        name: OptStr = None,
        info: typing.Optional[typing.Union[dict, InfoClass]] = None,
        annotation_offset: int = 0,
    ):
        """Initialize a sequence.

        Parameters
        ----------
        moltype
            MolType instance
        seq
            the raw sequence string, default is ''
        name
            the sequence name
        info
            Info object or dict
        annotation_offset
            integer indicating start position relative to annotations
        """
        self.moltype = moltype
        self.name = name
        self._seq = _coerce_to_seqview(
            seq, name, self.moltype.most_degen_alphabet(), annotation_offset
        )

        info = info or {}
        self.info = InfoClass(**info)
        self._repr_policy = dict(num_pos=60)
        self._annotation_db = DEFAULT_ANNOTATION_DB()

    def __str__(self):
        result = str(self._seq)
        if self._seq.is_reversed:
            with contextlib.suppress(TypeError):
                result = self.moltype.complement(result)
        return result

    def __bytes__(self):
        result = bytes(self._seq)
        if self._seq.is_reversed:
            with contextlib.suppress(TypeError):
                result = self.moltype.complement(result)
        return result

    def __array__(self, dtype=None, copy=None):
        result = array(self._seq, dtype=dtype)
        if self._seq.is_reversed:
            with contextlib.suppress(TypeError):
                result = self.moltype.complement(result)
        return result

    def to_fasta(self, make_seqlabel=None, block_size=60) -> str:
        """Return string of self in FASTA format, no trailing newline

        Parameters
        ----------
        make_seqlabel
            callback function that takes the seq object and
            returns a label str

        """

        label = "0"

        if make_seqlabel is not None:
            label = make_seqlabel(self)
        elif hasattr(self, "label") and self.label:
            label = self.label
        elif hasattr(self, "name") and self.name:
            label = self.name
        return seqs_to_fasta({label: str(self)}, block_size=block_size)

    def to_phylip(self, name_len: int = 28, label_len: int = 30) -> str:
        """Return string of self in one line for PHYLIP, no newline.

        Default: max name length is 28, label length is 30.
        """
        return str(self.name)[:name_len].ljust(label_len) + str(self)

    def to_rich_dict(
        self, exclude_annotations: bool = True
    ) -> dict[str, str | dict[str, str]]:
        """returns {'name': name, 'seq': sequence, 'moltype': moltype.label}

        Notes
        -----
        Deserialisation of the sequence object will not include the annotation_db
        even if exclude_annotations=False.
        """
        info = {} if self.info is None else self.info
        if info.get("Refs", None) is not None and "Refs" in info:
            info.pop("Refs")

        info = info or None
        seq = self._seq.to_rich_dict() if hasattr(self, "_seq") else str(self)
        data = dict(
            name=self.name,
            seq=seq,
            moltype=self.moltype.label,
            info=info,
            type=get_object_provenance(self),
            version=__version__,
        )
        if hasattr(self, "annotation_offset"):
            offset = int(self._seq.parent_start)
            data |= dict(annotation_offset=offset)

        if (
            hasattr(self, "annotation_db")
            and self.annotation_db
            and not exclude_annotations
        ):
            data["annotation_db"] = self.annotation_db.to_rich_dict()

        return data

    @classmethod
    def from_rich_dict(cls, data: dict):
        moltype, seq = _moltype_seq_from_rich_dict(data)

        return cls(moltype=moltype, seq=seq, **data)

    def to_json(self) -> str:
        """returns a json formatted string"""
        return json.dumps(self.to_rich_dict())

    def count(self, item: str):
        """count() delegates to self._seq."""
        return str(self).count(item)

    def counts(
        self,
        motif_length: int = 1,
        include_ambiguity: bool = False,
        allow_gap: bool = False,
        exclude_unobserved: bool = False,
        warn: bool = False,
    ) -> CategoryCounter:
        """returns dict of counts of motifs

        only non-overlapping motifs are counted.

        Parameters
        ----------
        motif_length
            number of elements per character.
        include_ambiguity
            if True, motifs containing ambiguous characters
            from the seq moltype are included. No expansion of those is attempted.
        allow_gaps
            if True, motifs containing a gap character are included.
        exclude_unobserved
            if True, unobserved motif combinations are excluded.
        warn
            warns if motif_length > 1 and alignment trimmed to produce
            motif columns
        """
        # refactor: array

        data = str(self)

        if motif_length == 1:
            counts = CategoryCounter(data)
        else:
            if warn and len(data) % motif_length != 0:
                warnings.warn(
                    f"{self.name} length not divisible by {motif_length}, truncating"
                )
            limit = (len(data) // motif_length) * motif_length
            data = data[:limit]

            counts = CategoryCounter(
                data[i : i + motif_length] for i in range(0, limit, motif_length)
            )

        exclude = []
        if not include_ambiguity or not allow_gap:
            is_degen = self.moltype.is_degenerate
            is_gap = self.moltype.is_gapped
            for motif in counts:
                if not include_ambiguity and is_degen(motif):
                    exclude.append(motif)
                elif not allow_gap and is_gap(motif):
                    exclude.append(motif)

        for motif in exclude:
            del counts[motif]

        return counts

    def __lt__(self, other):
        """compares based on the sequence string."""
        return str(self) < str(other)

    def __eq__(self, other):
        """compares based on the sequence string."""
        return str(self) == str(other)

    def __ne__(self, other):
        """compares based on the sequence string."""
        return str(self) != str(other)

    def __hash__(self):
        """__hash__ behaves like the sequence string for dict lookup."""
        return hash(str(self))

    def __contains__(self, other):
        """__contains__ checks whether other is in the sequence string."""
        return other in str(self)

    def shuffle(self):
        """returns a randomized copy of the Sequence object"""
        randomized_copy_list = list(self)
        shuffle(randomized_copy_list)
        return self.__class__(
            moltype=self.moltype, seq="".join(randomized_copy_list), info=self.info
        )

    def strip_degenerate(self):
        """Removes degenerate bases by stripping them out of the sequence."""
        return self.__class__(
            moltype=self.moltype,
            seq=self.moltype.strip_degenerate(bytes(self)),
            info=self.info,
        )

    def strip_bad(self):
        """Removes any symbols not in the alphabet."""
        return self.__class__(
            moltype=self.moltype, seq=self.moltype.strip_bad(str(self)), info=self.info
        )

    def strip_bad_and_gaps(self):
        """Removes any symbols not in the alphabet, and any gaps. As the missing
        character could be a gap, this method will remove it as well."""
        return self.__class__(
            moltype=self.moltype,
            seq=self.moltype.strip_bad_and_gaps(str(self)),
            info=self.info,
        )

    def is_gapped(self) -> bool:
        """Returns True if sequence contains gaps."""
        return self.moltype.is_gapped(str(self))

    def is_degenerate(self) -> bool:
        """Returns True if sequence contains degenerate characters."""
        return self.moltype.is_degenerate(str(self))

    def is_valid(self) -> bool:
        """Returns True if sequence contains no items absent from alphabet."""
        return self.moltype.is_valid(self)

    def is_strict(self) -> bool:
        """Returns True if sequence contains only monomers."""
        return self.moltype.alphabet.is_valid(array(self))

    def disambiguate(self, method: str = "strip"):
        """Returns a non-degenerate sequence from a degenerate one.

        Parameters
        ----------
        seq
            the sequence to be disambiguated
        method
            how to disambiguate the sequence, one of "strip", "random"
            strip: deletes any characters not in monomers or gaps
            random: assigns the possibilities at random, using equal frequencies
        """
        return self.__class__(
            moltype=self.moltype,
            seq=self.moltype.disambiguate(str(self), method),
            info=self.info,
        )

    def degap(self):
        """Deletes all gap characters from sequence."""
        result = self.__class__(
            moltype=self.moltype,
            seq=self.moltype.degap(bytes(self)),
            name=self.name,
            info=self.info,
        )
        result.annotation_db = self.annotation_db
        return result

    def gap_indices(self) -> numpy.ndarray:
        """Returns array of the indices of all gaps in the sequence"""
        return numpy.where(self.gap_vector())[0]

    def gap_vector(self) -> list[bool]:
        """Returns vector of True or False according to which pos are gaps or missing."""
        return (
            (array(self) == self.moltype.degen_gapped_alphabet.gap_index)
            | (array(self) == self.moltype.degen_gapped_alphabet.missing_index)
        ).tolist()

    def count_gaps(self) -> int:
        """Counts the gaps in the specified sequence."""
        return self.moltype.count_gaps(bytes(self))

    def count_degenerate(self) -> int:
        """Counts the degenerate bases in the specified sequence.

        Notes
        -----
        gap and missing characters are counted as degenerate.
        """
        # design: refactor
        # should gap and missing characters be counted as degenerate?
        return self.moltype.count_degenerate(bytes(self))

    def count_variants(self):
        """Counts number of possible sequences matching the sequence, given
        any ambiguous characters in the sequence.

        Notes
        -----
        Uses self.ambiguitues to decide how many possibilities there are at
        each position in the sequence and calculates the permutations.
        """
        return self.moltype.count_variants(str(self))

    def mw(self, method: str = "random", delta: OptFloat = None) -> float:
        """Returns the molecular weight of (one strand of) the sequence.

        Parameters
        ----------
        method
            If the sequence is ambiguous, uses method (random or strip) to
            disambiguate the sequence.
        delta
            If delta is passed in, adds delta per strand. Default is None, which
            uses the alphabet default. Typically, this adds 18 Da for terminal
            water. However, note that the default nucleic acid weight assumes
            5' monophosphate and 3' OH: pass in delta=18.0 if you want 5' OH as
            well.

        Notes
        -----
        this method only calculates the MW of the coding strand. If you want
        the MW of the reverse strand, add self.rc().mw(). DO NOT just multiply
        the MW by 2: the results may not be accurate due to strand bias, e.g.
        in mitochondrial genomes.
        """
        return self.moltype.mw(self, method, delta)

    def can_match(self, other) -> bool:
        """Returns True if every pos in self could match same pos in other.

        Truncates at length of shorter sequence.
        gaps are only allowed to match other gaps.
        """
        return self.moltype.can_match(str(self), str(other))

    def diff(self, other) -> int:
        """Returns number of differences between self and other.

        Notes
        -----
        Truncates at the length of the shorter sequence.
        """
        return self.distance(other)

    def distance(
        self, other, function: typing.Callable[[str, str], IntORFloat] = None
    ) -> IntORFloat:
        """Returns distance between self and other using function(i,j).

        Parameters
        ----------
        other
            a sequence to compare to self
        function
            takes two seq residues and returns a number. To turn a 2D matrix into
            a function, use cogent3.util.miscs.DistanceFromMatrix(matrix).

        Notes
        -----
        Truncates at the length of the shorter sequence.

        The function acts on two _elements_ of the sequences, not the two
        sequences themselves (i.e. the behavior will be the same for every
        position in the sequences, such as identity scoring or a function
        derived from a distance matrix as suggested above). One limitation of
        this approach is that the distance function cannot use properties of
        the sequences themselves: for example, it cannot use the lengths of the
        sequences to normalize the scores as percent similarities or percent
        differences.

        If you want functions that act on the two sequences themselves, there
        is no particular advantage in making these functions methods of the
        first sequences by passing them in as parameters like the function
        in this method. It makes more sense to use them as standalone functions.
        The factory function cogent3.util.transform.for_seq is useful for
        converting per-element functions into per-sequence functions, since it
        takes as parameters a per-element scoring function, a score aggregation
        function, and a normalization function (which itself takes the two
        sequences as parameters), returning a single function that combines
        these functions and that acts on two complete sequences.
        """
        if function is None:
            # use identity scoring function
            function = lambda a, b: a != b
        distance = 0
        for first, second in zip(self, other):
            distance += function(first, second)
        return distance

    def matrix_distance(self, other, matrix) -> IntORFloat:
        """Returns distance between self and other using a score matrix.

        Warning
        -------
        The matrix must explicitly contain scores for the case where
        a position is the same in self and other (e.g. for a distance matrix,
        an identity between U and U might have a score of 0). The reason the
        scores for the 'diagonals' need to be passed explicitly is that for
        some kinds of distance matrices, e.g. log-odds matrices, the 'diagonal'
        scores differ from each other. If these elements are missing, this
        function will raise a KeyError at the first position that the two
        sequences are identical.
        """
        return self.distance(other, DistanceFromMatrix(matrix))

    def frac_same(self, other) -> float:
        """Returns fraction of positions where self and other are the same.

        Notes
        -----
        Truncates at length of shorter sequence. Will return  0 if one sequence
        is empty.
        """
        return frac_same(self, other)

    def frac_diff(self, other) -> float:
        """Returns fraction of positions where self and other differ.

        Notes
        -----
        Truncates at length of shorter sequence. Will return  0 if one sequence
        is empty.
        """
        return frac_diff(self, other)

    def frac_same_gaps(self, other):
        """Returns fraction of positions where self and other share gap states.

        In other words, if self and other are both all gaps, or both all
        non-gaps, or both have gaps in the same places, frac_same_gaps will
        return 1.0. If self is all gaps and other has no gaps, frac_same_gaps
        will return 0.0. Returns 0 if one sequence is empty.

        Uses self's gap characters for both sequences.
        """
        if not self or not other:
            return 0.0

        is_gap = self.moltype.gaps.__contains__
        return sum([is_gap(i) == is_gap(j) for i, j in zip(self, other)]) / min(
            len(self), len(other)
        )

    def frac_diff_gaps(self, other):
        """Returns frac. of positions where self and other's gap states differ.

        In other words, if self and other are both all gaps, or both all
        non-gaps, or both have gaps in the same places, frac_diff_gaps will
        return 0.0. If self is all gaps and other has no gaps, frac_diff_gaps
        will return 1.0.

        Returns 0 if one sequence is empty.

        Uses self's gap characters for both sequences.
        """
        if not self or not other:
            return 0.0
        return 1.0 - self.frac_same_gaps(other)

    def frac_same_non_gaps(self, other):
        """Returns fraction of non-gap positions where self matches other.

        Doesn't count any position where self or other has a gap.
        Truncates at the length of the shorter sequence.

        Returns 0 if one sequence is empty.
        """
        # refactor: simplify
        # refactor: array - make use of self._seq.array_value
        if not self or not other:
            return 0.0

        is_gap = self.moltype.gaps.__contains__
        count = 0
        identities = 0
        for i, j in zip(self, other):
            if is_gap(i) or is_gap(j):
                continue
            count += 1
            if i == j:
                identities += 1

        if count:
            return identities / count
        else:  # there were no positions that weren't gaps
            return 0

    def frac_diff_non_gaps(self, other):
        """Returns fraction of non-gap positions where self differs from other.

        Doesn't count any position where self or other has a gap.
        Truncates at the length of the shorter sequence.

        Returns 0 if one sequence is empty. Note that this means that
        frac_diff_non_gaps is _not_ the same as 1 - frac_same_non_gaps, since both
        return 0 if one sequence is empty.
        """
        if not self or not other:
            return 0.0

        is_gap = self.moltype.gaps.__contains__
        count = 0
        diffs = 0
        for i, j in zip(self, other):
            if is_gap(i) or is_gap(j):
                continue
            count += 1
            if i != j:
                diffs += 1

        if count:
            return diffs / count
        else:  # there were no positions that weren't gaps
            return 0

    def frac_similar(self, other, similar_pairs: dict[(str, str), typing.Any]):
        """Returns fraction of positions where self[i] is similar to other[i].

        similar_pairs must be a dict such that d[(i,j)] exists if i and j are
        to be counted as similar. Use PairsFromGroups in cogent3.util.misc to
        construct such a dict from a list of lists of similar residues.

        Truncates at the length of the shorter sequence.

        Note: current implementation re-creates the distance function each
        time, so may be expensive compared to creating the distance function
        using for_seq separately.

        Returns 0 if one sequence is empty.
        """
        if not self or not other:
            return 0.0

        return for_seq(f=lambda x, y: (x, y) in similar_pairs, normalizer=per_shortest)(
            self, other
        )

    def with_termini_unknown(self):
        """Returns copy of sequence with terminal gaps remapped as missing."""
        gaps = self.gap_vector()
        first_nongap = last_nongap = None
        for i, state in enumerate(gaps):
            if not state:
                if first_nongap is None:
                    first_nongap = i
                last_nongap = i
        missing = self.moltype.missing
        if first_nongap is None:
            return self.__class__(
                moltype=self.moltype, seq=missing * len(self), info=self.info
            )
        prefix = missing * first_nongap
        mid = str(self)[first_nongap : last_nongap + 1]
        suffix = missing * (len(self) - last_nongap - 1)
        return self.__class__(
            moltype=self.moltype, seq=prefix + mid + suffix, info=self.info
        )

    def _repr_html_(self):
        settings = self._repr_policy.copy()
        env_vals = get_setting_from_environ(
            "COGENT3_ALIGNMENT_REPR_POLICY",
            dict(num_pos=int),
        )
        settings.update(env_vals)
        return self.to_html(limit=settings["num_pos"])

    def to_html(
        self,
        wrap: int = 60,
        limit: OptInt = None,
        colors: typing.Optional[typing.Mapping[str, str]] = None,
        font_size: int = 12,
        font_family: str = "Lucida Console",
    ):
        """returns html with embedded styles for sequence colouring

        Parameters
        ----------
        wrap
            maximum number of printed bases, defaults to
            alignment length
        limit
            truncate alignment to this length
        colors
            dict of {char: color} to use for coloring
        font_size
            in points. Affects labels and sequence and line spacing
            (proportional to value)
        font_family
            string denoting font family

        To display in jupyter notebook:

            >>> from IPython.core.display import HTML
            >>> HTML(aln.to_html())
        """
        css, styles = self.moltype.get_css_style(
            colors=colors, font_size=font_size, font_family=font_family
        )

        seq = str(self)
        seq = seq if limit is None else seq[:limit]
        gaps = "".join(self.moltype.gaps)
        seqlen = len(seq)
        start_gap = re.search(f"^[{gaps}]+", "".join(seq))
        end_gap = re.search(f"[{gaps}]+$", "".join(seq))

        start = 0 if start_gap is None else start_gap.end()
        end = len(seq) if end_gap is None else end_gap.start()
        seq_style = []
        template = '<span class="%s">%%s</span>'
        styled_seq = []
        for i in range(seqlen):
            char = seq[i]
            if i < start or i >= end:
                style = f"terminal_ambig_{self.moltype.label}"
            else:
                style = styles[char]

            seq_style.append(template % style)
            styled_seq.append(seq_style[-1] % char)

        # make a html table
        seq = array(styled_seq, dtype="O")
        table = ["<table>"]
        seq_ = "<td>%s</td>"
        label_ = '<td class="label">%s</td>'
        num_row_ = '<tr class="num_row"><td></td><td><b>{:,d}</b></td></tr>'
        for i in range(0, seqlen, wrap):
            table.append(num_row_.format(i))
            seqblock = seq[i : i + wrap].tolist()
            seqblock = "".join(seqblock)
            row = "".join([label_ % self.name, seq_ % seqblock])
            table.append(f"<tr>{row}</tr>")
        table.append("</table>")
        class_name = self.__class__.__name__
        if limit and limit < len(self):
            summary = f"{class_name}, length={len(self):,} (truncated to {limit if limit else len(self)})"
        else:
            summary = f"{class_name}, length={len(self):,}"

        text = [
            "<style>",
            ".c3seq table {margin: 10px 0;}",
            ".c3seq td { border: none !important; text-align: left !important; }",
            ".c3seq tr:not(.num_row) td span {margin: 0 2px;}",
            ".c3seq tr:nth-child(even) {background: #f7f7f7;}",
            ".c3seq .num_row {background-color:rgba(161, 195, 209, 0.5) !important; border-top: solid 1px black; }",
            ".c3seq .label { font-size: %dpt ; text-align: right !important; "
            "color: black !important; padding: 0 4px; }" % font_size,
            "\n".join([".c3seq " + style for style in css]),
            "</style>",
            '<div class="c3seq">',
            "\n".join(table),
            f"<p><i>{summary}</i></p>",
            "</div>",
        ]
        return "\n".join(text)

    def __add__(self, other):
        """Adds two sequences (other can be a string as well)."""
        if hasattr(other, "moltype"):
            if self.moltype != other.moltype:
                raise ValueError(
                    f"MolTypes don't match: ({self.moltype},{other.moltype})"
                )
        other_seq = str(other)

        if not self.moltype.most_degen_alphabet().is_valid(str(other)):
            raise new_alphabet.AlphabetError(
                f"Invalid sequence characters in other for moltype={self.moltype.label}"
            )

        # If two sequences with the same name are being added together the name should not be None
        if type(other) == type(self):
            name = self.name if self.name == other.name else None
        else:
            name = None

        return self.__class__(
            moltype=self.moltype, seq=str(self) + other_seq, name=name
        )

    @property
    def annotation_offset(self):
        """
        The offset between annotation coordinates and sequence coordinates.

        The offset can be used to adjust annotation coordinates to match the position
        of the given Sequence within a larger genomic context. For example, if the
        Annotations are with respect to a chromosome, and the sequence represents
        a gene that is 100 bp from the start of a chromosome, the offset can be set to
        100 to ensure that the gene's annotations are aligned with the appropriate
        genomic positions.


        Returns:
            int: The offset between annotation coordinates and sequence coordinates.
        """

        return self._seq.parent_start

    @property
    def annotation_db(self):
        return self._annotation_db

    @annotation_db.setter
    def annotation_db(self, value: SupportsFeatures):
        # Without knowing the contents of the db we cannot
        # establish whether self.moltype is compatible, so
        # we rely on the user to get that correct
        # one approach to support validation might be to add
        # to the SupportsFeatures protocol a is_nucleic flag,
        # for both DNA and RNA. But if a user trys get_slice()
        # on a '-' strand feature, they will get a TypeError.
        # I think that's enough.
        self.replace_annotation_db(value, check=False)

    def replace_annotation_db(
        self, value: SupportsFeatures, check: bool = True
    ) -> None:
        """public interface to assigning the annotation_db

        Parameters
        ----------
        value
            the annotation db instance
        check
            whether to check value supports the feature interface

        Notes
        -----
        The check can be very expensive, so if you're confident set it to False
        """
        if value == self._annotation_db:
            return

        if check and value and not isinstance(value, SupportsFeatures):
            raise TypeError(f"{type(value)} does not satisfy SupportsFeatures")

        self._annotation_db = value

    def get_features(
        self,
        *,
        biotype: OptStr = None,
        name: OptStr = None,
        start: OptInt = None,
        stop: OptInt = None,
        allow_partial: bool = False,
    ):
        """yields Feature instances

        Parameters
        ----------
        biotype
            biotype of the feature
        name
            name of the feature
        start, stop
            start, stop positions to search between, relative to offset
            of this sequence. If not provided, entire span of sequence is used.

        Notes
        -----
        When dealing with a nucleic acid moltype, the returned features will
        yield a sequence segment that is consistently oriented irrespective
        of strand of the current instance.
        """

        if self._annotation_db is None:
            return None

        start = start or 0
        stop = stop or len(self)

        # handle negative start / stop
        start = start + len(self) if start < 0 else start
        stop = stop + len(self) if stop < 0 else stop

        start, stop = (start, stop) if start < stop else (stop, start)

        # note: offset is handled by absolute_position
        # we set include_boundary=False because start is inclusive indexing,
        # i,e., the start cannot be equal to the length of the view
        (
            # parent_id can differ from self.name if there was a
            # rename operation
            parent_id,
            *_,
            strand,
        ) = self.parent_coordinates()
        query_start = self._seq.absolute_position(start, include_boundary=False)
        # we set include_boundary=True because stop is exclusive indexing,
        # i,e., the stop can be equal to the length of the view
        query_stop = self._seq.absolute_position(stop, include_boundary=True)

        rev_strand = strand == -1
        if rev_strand:
            query_start, query_stop = query_stop, query_start

        query_start = max(query_start, 0)
        # in the underlying db, features are always plus strand oriented
        # (need to check that for user defined features)
        # a '-' strand feature in the db may be [(2, 4), (6, 8)]
        # so we would take 7-6, 3-2 and complement it
        # if the current sequence is reverse complemented
        # then a '+' feature from the db needs to be nucleic reversed
        # and a '-' feature from the db needs to be nucleic reversed too

        # making this more complicated is self.make_feature() assumes
        # all coordinates are with respect to the current orientation
        # so self.make_feature(data(spans=[(2,4)])) has different meaning if
        # self is rc'ed, it would correspond to len(self)-2, etc...
        # To piggy-back on that method we need to convert our feature spans
        # into the current orientation. HOWEVER, we also have the reversed
        # flag which comes back from the db

        for feature in self.annotation_db.get_features_matching(
            seqid=parent_id,
            name=name,
            biotype=biotype,
            start=query_start,
            stop=query_stop,
            allow_partial=allow_partial,
        ):
            # spans need to be converted from absolute to relative positions
            # DO NOT do adjustment in make_feature since that's user facing,
            # and we expect them to make a feature manually wrt to their
            # current view
            spans = array(feature.pop("spans"), dtype=int)
            for i, v in enumerate(spans.ravel()):
                rel_pos = self._seq.relative_position(v)
                spans.ravel()[i] = rel_pos

            if rev_strand:
                # see above comment
                spans = len(self) - spans

            feature["spans"] = spans.tolist()
            yield self.make_feature(feature)

    def _relative_spans(self, spans):
        r_spans = []

        for s, e in spans:
            # reverse feature determined by absolute position
            reverse = s > e

            if reverse:
                start = self._seq.relative_position(s, stop=True)
                end = self._seq.relative_position(e)
            else:
                start = self._seq.relative_position(s)
                end = self._seq.relative_position(e, stop=True)

            r_spans += [(start, end)]

        return r_spans

    def make_feature(self, feature: FeatureDataType, *args) -> Feature:
        """
        return an Feature instance from feature data

        Parameters
        ----------
        feature
            dict of key data to make an Feature instance

        Notes
        -----
        Unlike add_feature(), this method does not add the feature to the
        database.
        We assume that spans represent the coordinates for this instance!
        """
        feature = dict(feature)
        seq_rced = self._seq.is_reversed
        spans = feature.pop("spans", None)
        revd = feature.pop("strand", None) == "-"
        feature["strand"] = "+" if revd == seq_rced else "-"

        vals = array(spans)
        pre = abs(vals.min()) if vals.min() < 0 else 0
        post = abs(vals.max() - len(self)) if vals.max() > len(self) else 0

        # we find the spans > len(self)
        new_spans = []
        for coord in vals:
            new = coord[:]
            if coord.min() < 0 < coord.max():
                new = coord[:]
                new[new < 0] = 0
            elif coord.min() < len(self) < coord.max():
                new[new > len(self)] = len(self)
            elif coord[0] == coord[1] or coord.min() > len(self) or coord.max() < 0:
                # would really to adjust pre and post to be up to the next span
                continue
            new_spans.append(new.tolist())

        fmap = FeatureMap.from_locations(locations=new_spans, parent_length=len(self))
        if pre or post:
            # create a lost span to represent the segment missing from
            # the instance
            spans = list(fmap.spans)
            if pre:
                spans.insert(0, LostSpan(pre))
            if post:
                spans.append(LostSpan(post))
            fmap = FeatureMap(spans=spans, parent_length=len(self))

        if seq_rced:
            fmap = fmap.nucleic_reversed()

        feature.pop("on_alignment", None)
        feature.pop("seqid", None)
        return Feature(parent=self, seqid=self.name, map=fmap, **feature)

    def annotate_from_gff(self, f: os.PathLike, offset=None):
        """copies annotations from a gff file to self,

        Parameters
        ----------
        f : path to gff annotation file.
        offset : Optional, the offset between annotation coordinates and sequence coordinates.
        """
        if isinstance(self.annotation_db, GenbankAnnotationDb):
            raise ValueError("GenbankAnnotationDb already attached")

        self.annotation_db = load_annotations(
            path=f, seqids=self.name, db=self.annotation_db
        )

        if offset:
            self.annotation_offset = offset

    def add_feature(
        self,
        *,
        biotype: str,
        name: str,
        spans: list[tuple[int, int]],
        parent_id: OptStr = None,
        strand: OptStr = None,
        on_alignment: bool = False,
        seqid: OptStr = None,
    ) -> Feature:
        """
        add a feature to annotation_db

        Parameters
        ----------
        biotype
            biological type
        name
            name of the feature
        spans
            coordinates for this sequence
        parent_id
            name of the feature parent
        strand
            '+' or '-', defaults to '+'
        on_alignment
            whether the feature spans are alignment coordinates
        seqid
            ignored since the feature is added to this sequence

        Returns
        -------
        Feature instance
        """
        feature_data = FeatureDataType(
            seqid=self.name,
            **{n: v for n, v in locals().items() if n not in ("self", "seqid")},
        )

        self.annotation_db.add_feature(**feature_data)
        for discard in ("on_alignment", "parent_id"):
            feature_data.pop(discard)
        return self.make_feature(feature_data)

    def to_moltype(self, moltype: str):
        """returns copy of self with moltype seq

        Parameters
        ----------
        moltype
            molecular type

        Notes
        -----
        This method cannot convert between nucleic acids and proteins. Use
        get_translation() for that.

        When applied to a sequence in a SequenceCollection, the resulting
        sequence will no longer be part of the collection.
        """
        from cogent3.core import new_moltype

        if not moltype:
            raise ValueError(f"unknown moltype '{moltype}'")

        moltype = new_moltype.get_moltype(moltype)

        if moltype is self.moltype:
            return self

        if len(self.moltype.alphabet) == len(moltype.alphabet):
            # converting between dna and rna
            seq = (
                moltype.most_degen_alphabet()
                .array_to_bytes(array(self))
                .decode("utf-8")
            )

        else:
            # assume converting between ASCII/BYTES and nucleic acid
            seq = str(self)

        if not moltype.most_degen_alphabet().is_valid(seq):
            raise ValueError(
                f"Changing from old moltype={self.moltype.label} to new "
                f"moltype={moltype.label} is not valid for this data"
            )
        sv = SeqView(parent=seq, alphabet=moltype.most_degen_alphabet())
        new = self.__class__(moltype=moltype, seq=sv, name=self.name, info=self.info)
        new.annotation_db = self.annotation_db
        return new

    def copy_annotations(self, seq_db: SupportsFeatures) -> None:
        """copy annotations into attached annotation db

        Parameters
        ----------
        seq_db
            compatible annotation db

        Notes
        -----
        Only copies annotations for records with seqid equal to self.name
        """
        if not isinstance(seq_db, SupportsFeatures):
            raise TypeError(
                f"type {type(seq_db)} does not match SupportsFeatures interface"
            )

        if not seq_db.num_matches(seqid=self.name):
            return

        if self.annotation_db and not self.annotation_db.compatible(seq_db):
            raise TypeError(f"type {type(seq_db)} != {type(self.annotation_db)}")

        if self.annotation_db is None:
            self.annotation_db = type(seq_db)()

        self.annotation_db.update(seq_db, seqids=self.name)

    def copy(self, exclude_annotations: bool = False, sliced: bool = True):
        """returns a copy of self

        Parameters
        -----------
        sliced
            Slices underlying sequence with start/end of self coordinates. The offset
            is retained.
        exclude_annotations
            drops annotation_db when True
        """
        # when slicing a seqview with sliced=True, seqview discards the
        # offset attribute. Sequence then needs to be provided to its
        # constructor from its current state.
        offset = self.annotation_offset if sliced else 0
        data = self._seq.copy(sliced=sliced)
        new = self.__class__(
            moltype=self.moltype,
            seq=data,
            name=self.name,
            info=self.info,
            annotation_offset=offset,
        )
        db = None if exclude_annotations else copy.deepcopy(self.annotation_db)
        new._annotation_db = db
        return new

    def with_masked_annotations(
        self,
        annot_types: StrORIterableStr,
        mask_char: str = None,
        shadow: bool = False,
        extend_query: bool = False,
    ):
        """returns a sequence with annot_types regions replaced by mask_char
        if shadow is False, otherwise all other regions are masked.

        Parameters
        ----------
        annot_types
            annotation type(s)
        mask_char
            must be a character valid for the seq MolType. The
            default value is the most ambiguous character, eg. '?' for DNA
        shadow
            whether to mask the annotated regions, or everything but
            the annotated regions
        """
        if mask_char is None:
            mask_char = (
                self.moltype.missing
                or max(self.moltype.ambiguities.items(), key=lambda x: len(x[1]))[0]
            )
        assert (
            mask_char in self.moltype.most_degen_alphabet()
        ), f"Invalid mask_char {mask_char}"

        annotations = []
        annot_types = [annot_types] if isinstance(annot_types, str) else annot_types
        for annot_type in annot_types:
            annotations += list(
                self.get_features(biotype=annot_type, allow_partial=True)
            )

        if not annotations:
            region = Feature(
                parent=self,
                seqid=self.name,
                name=None,
                biotype=None,
                map=FeatureMap.from_locations(locations=[], parent_length=len(self)),
                strand="+",
            )
        else:
            region = annotations[0].union(annotations[1:])

        if shadow:
            region = region.shadow()

        i = 0
        segments = []
        coords = region.map.get_coordinates()
        for b, e in coords:
            segments.extend((str(self[i:b]), mask_char * (e - b)))
            i = e
        segments.append(str(self[i:]))

        new = self.__class__(
            moltype=self.moltype, seq="".join(segments), name=self.name, info=self.info
        )
        new.annotation_db = self.annotation_db
        return new

    def gapped_by_map_segment_iter(
        self, segment_map: IndelMap, allow_gaps: bool = True, recode_gaps: bool = False
    ) -> typing.Iterator[str, str, str]:
        if not allow_gaps and not segment_map.complete:
            raise ValueError(f"gap(s) in map {segment_map}")

        for span in segment_map.spans:
            if span.lost:
                unknown = "?" if span.terminal or recode_gaps else "-"
                seg = unknown * span.length
            else:
                seg = str(self[span.start : span.end])

            yield seg

    def gapped_by_map_motif_iter(
        self, segment_map: IndelMap
    ) -> typing.Iterator[str, str, str]:
        for segment in self.gapped_by_map_segment_iter(segment_map):
            yield from segment

    def gapped_by_map(self, segment_map: IndelMap, recode_gaps: bool = False):
        segments = self.gapped_by_map_segment_iter(segment_map, True, recode_gaps)
        return self.__class__(
            moltype=self.moltype,
            seq="".join(segments),
            name=self.name,
            info=self.info,
        )

    def _mapped(self, segment_map: IndelMap):
        # Called by generic __getitem__
<<<<<<< HEAD
        segments = self.gapped_by_map_segment_iter(segment_map, allow_gaps=False)
=======
        if map.num_spans == 1:
            seq = self._seq[map.start : map.end]
            offset = map.start
        else:
            segments = self.gapped_by_map_segment_iter(map, allow_gaps=False)
            seq = "".join(segments)
            offset = 0

>>>>>>> 8e55e02f
        return self.__class__(
            moltype=self.moltype,
            seq=seq,
            name=self.name,
            info=self.info,
            annotation_offset=offset,
        )

    def __repr__(self):
        myclass = f"{self.__class__.__name__}"
        myclass = myclass.split(".")[-1]
        seq = f"{str(self)[:7]}... {len(self):,}" if len(self) > 10 else str(self)
        return f"{myclass}({seq})"

    def __getitem__(self, index):
        preserve_offset = False
        if hasattr(index, "get_slice"):
            if index.parent is not self:
                raise ValueError("cannot slice Feature not bound to self")
            return index.get_slice()

        if hasattr(index, "map"):
            index = index.map

        if isinstance(index, (FeatureMap, IndelMap)):
            new = self._mapped(index)
            # annotations have no meaning if disjoint slicing segments
            preserve_offset = index.num_spans == 1

        elif isinstance(index, slice) or _is_int(index):
            new = self.__class__(
                moltype=self.moltype,
                seq=self._seq[index],
                name=self.name,
                info=self.info,
            )
            stride = getattr(index, "step", 1) or 1
            preserve_offset = stride > 0

        if isinstance(index, (list, tuple)):
            raise TypeError("cannot slice using list or tuple")

        if self.annotation_db is not None and preserve_offset:
            new.replace_annotation_db(self.annotation_db, check=False)

        if _is_float(index):
            raise TypeError("cannot slice using float")

        if hasattr(self, "_repr_policy"):
            new._repr_policy.update(self._repr_policy)

        return new

    def __iter__(self):
        yield from iter(str(self))

    def get_name(self):
        """Return the sequence name -- should just use name instead."""
        return self.name

    def __len__(self):
        return len(self._seq)

    def get_type(self):
        """Return the sequence type as moltype label."""
        return self.moltype.label

    def resolved_ambiguities(self) -> list[set[str]]:
        """Returns a list of sets of strings."""
        ambigs = self.moltype.ambiguities
        return [set(ambigs.get(motif, motif)) for motif in str(self)]

    def iter_kmers(self, k: int, strict: bool = True) -> typing.Iterator[str]:
        """generates all overlapping k-mers.
        When strict is True, the characters in the k-mer must be
        a subset of the canonical characters for the moltype"""
        if k <= 0:
            raise ValueError(f"k must be an int > 0, not {k}")

        if not isinstance(k, int):
            raise ValueError(f"k must be an int, not {k}")

        canonical = set(self.moltype)
        seq = str(self)
        for i in range(len(seq) - k + 1):
            kmer = seq[i : i + k]
            if not strict:
                yield kmer
            else:
                if all(char in canonical for char in kmer):
                    yield kmer

    def get_kmers(self, k: int, strict: bool = True) -> list[str]:
        """return all overlapping k-mers"""
        return list(self.iter_kmers(k, strict))

    def sliding_windows(self, window, step, start=None, end=None):
        """Generator function that yield new sequence objects
        of a given length at a given interval.

        Parameters
        ----------
        window
            The length of the returned sequence
        step
            The interval between the start of the returned
            sequence objects
        start
            first window start position
        end
            last window start position

        """
        start = [start, 0][start is None]
        end = [end, len(self) - window + 1][end is None]
        end = min(len(self) - window + 1, end)
        if start < end and len(self) - end >= window - 1:
            for pos in range(start, end, step):
                yield self[pos : pos + window]

    def get_in_motif_size(self, motif_length=1, warn=False):
        """returns sequence as list of non-overlapping motifs

        Parameters
        ----------
        motif_length
            length of the motifs
        warn
            whether to notify of an incomplete terminal motif
        """
        seq = self._seq
        if isinstance(seq, SeqViewABC):
            seq = str(self)
        if motif_length == 1:
            return seq

        length = len(seq)
        remainder = length % motif_length
        if remainder and warn:
            warnings.warn(
                f'Dropped remainder "{seq[-remainder:]}" from end of sequence'
            )
        return [
            seq[i : i + motif_length]
            for i in range(0, length - remainder, motif_length)
        ]

    def parse_out_gaps(self):
        """returns Map corresponding to gap locations and ungapped Sequence"""
        gap = re.compile(f"[{re.escape(self.moltype.gap)}]+")
        seq = str(self)
        gap_pos = []
        cum_lengths = []
        for match in gap.finditer(seq):
            pos = match.start()
            gap_pos.append(pos)
            cum_lengths.append(match.end() - pos)

        gap_pos = array(gap_pos)
        cum_lengths = array(cum_lengths).cumsum()
        gap_pos[1:] = gap_pos[1:] - cum_lengths[:-1]

        seq = self.__class__(
            moltype=self.moltype,
            seq=gap.sub("", seq),
            name=self.get_name(),
            info=self.info,
        )
        indel_map = IndelMap(
            gap_pos=gap_pos, cum_gap_lengths=cum_lengths, parent_length=len(seq)
        )
        seq.annotation_db = self.annotation_db
        return indel_map, seq

    def is_annotated(self):
        """returns True if sequence has any annotations"""
        num = self.annotation_db.num_matches() if self.annotation_db else 0
        return num != 0

    def annotate_matches_to(
        self, pattern: str, biotype: str, name: str, allow_multiple: bool = False
    ):
        """Adds an annotation at sequence positions matching pattern.

        Parameters
        ----------
        pattern
            The search string for which annotations are made. IUPAC ambiguities
            are converted to regex on sequences with the appropriate MolType.
        biotype
            The type of the annotation (e.g. "domain").
        name
            The name of the annotation.
        allow_multiple
            If True, allows multiple occurrences of the input pattern. Otherwise,
            only the first match is used.

        Returns
        -------
        Returns a list of Feature instances.
        """
        with contextlib.suppress(ValueError):
            # assume ValueError is due to already being a regex
            pattern = self.moltype.to_regex(seq=pattern)

        pos = [m.span() for m in re.finditer(pattern, str(self))]
        if not pos:
            return []

        num_match = len(pos) if allow_multiple else 1
        return [
            self.add_feature(
                biotype=biotype,
                name=f"{name}:{i}" if allow_multiple else name,
                spans=[pos[i]],
            )
            for i in range(num_match)
        ]

    def get_drawables(
        self, *, biotype: typing.Optional[StrORIterableStr] = None
    ) -> dict:
        """returns a dict of drawables, keyed by type

        Parameters
        ----------
        biotype
            passed to get_features(biotype). Can be a single biotype or
            series. Only features matching this will be included.
        """
        # make sure the drawables are unique by adding to a set
        features = set(self.get_features(biotype=biotype, allow_partial=True))
        result = defaultdict(list)
        for f in features:
            result[f.biotype].append(f.get_drawable())
        return result

    def get_drawable(
        self,
        *,
        biotype: typing.Optional[StrORIterableStr] = None,
        width: int = 600,
        vertical: bool = False,
    ):
        """make a figure from sequence features

        Parameters
        ----------
        biotype
            passed to get_features(biotype). Can be a single biotype or
            series. Only features matching this will be included.
        width
            width in pixels
        vertical
            rotates the drawable

        Returns
        -------
        a Drawable instance

        Notes
        -----
        If provided, the biotype is used for plot order.
        """
        from cogent3.draw.drawable import Drawable

        drawables = self.get_drawables(biotype=biotype)
        if not drawables:
            return None

        biotype = list(drawables) if biotype is None else biotype
        biotypes = (biotype,) if isinstance(biotype, str) else biotype

        # we order by tracks
        top = 0
        space = 0.25
        annotes = []
        for feature_type in biotypes:
            new_bottom = top + space
            for i, annott in enumerate(drawables[feature_type]):
                annott.shift(y=new_bottom - annott.bottom)
                if i > 0:
                    annott._showlegend = False
                annotes.append(annott)

            top = annott.top

        top += space
        height = max((top / len(self)) * width, 300)
        xaxis = dict(range=[0, len(self)], zeroline=False, showline=True)
        yaxis = dict(range=[0, top], visible=False, zeroline=True, showline=True)

        if vertical:
            all_traces = [t.T.as_trace() for t in annotes]
            width, height = height, width
            xaxis, yaxis = yaxis, xaxis
        else:
            all_traces = [t.as_trace() for t in annotes]

        drawer = Drawable(
            title=self.name, traces=all_traces, width=width, height=height
        )
        drawer.layout.update(xaxis=xaxis, yaxis=yaxis)
        return drawer

    def parent_coordinates(self) -> tuple[str, int, int, int]:
        """returns seqid, start, stop, strand of this sequence on its parent

        Notes
        -----
        seqid is the identifier of the parent. Returned coordinates are with
        respect to the plus strand, irrespective of whether the sequence has
        been reversed complemented or not.

        Returns
        -------
        seqid, start, end, strand of this sequence on the parent. strand is either
        -1 or 1.
        """
        strand = -1 if self._seq.is_reversed else 1
        return self._seq.seqid, self._seq.parent_start, self._seq.parent_stop, strand


@register_deserialiser(get_object_provenance(Sequence))
def deserialise_sequence(data) -> Sequence:
    return Sequence.from_rich_dict(data)


class ProteinSequence(Sequence):
    """Holds the standard Protein sequence."""

    # constructed by PROTEIN moltype


@register_deserialiser(get_object_provenance(ProteinSequence))
def deserialise_protein_sequence(data) -> ProteinSequence:
    return ProteinSequence.from_rich_dict(data)


class ByteSequence(Sequence):
    """Holds the bytes sequence."""

    # constructed by BYTES moltype


@register_deserialiser(get_object_provenance(ByteSequence))
def deserialise_bytes_sequence(data) -> ByteSequence:
    return ByteSequence.from_rich_dict(data)


class ProteinWithStopSequence(Sequence):
    """Holds the standard Protein sequence, allows for stop codon."""

    # constructed by PROTEIN_WITH_STOP moltype


@register_deserialiser(get_object_provenance(ProteinWithStopSequence))
def deserialise_protein_with_stop_sequence(data) -> ProteinWithStopSequence:
    return ProteinWithStopSequence.from_rich_dict(data)


class NucleicAcidSequenceMixin:
    """Mixin class for DNA and RNA sequences."""

    def __str__(self):
        result = str(self._seq)
        if self._seq.is_reversed:
            with contextlib.suppress(TypeError):
                result = self.moltype.complement(result)
        return result

    def can_pair(self, other) -> bool:
        """Returns True if self and other could pair.

        other
            sequence, must be able to be cast to string.

        Notes
        -----
        Pairing occurs in reverse order, i.e. last position of other with
        first position of self, etc.

        Truncates at length of shorter sequence.

        Gaps are only allowed to pair with other gaps.

        Weak pairs (like GU) are considered as possible pairs.
        """
        return self.moltype.can_pair(str(self), str(other))

    def can_mispair(self, other) -> bool:
        """Returns True if any position in self could mispair with other.

        Notes
        -----
        Pairing occurs in reverse order, i.e. last position of other with
        first position of self, etc.

        Truncates at length of shorter sequence.

        Gaps are always counted as possible mispairs, as are weak pairs like GU.
        """
        return self.moltype.can_mispair(self, str(other))

    def must_pair(self, other) -> bool:
        """Returns True if all positions in self must pair with other.

        Notes
        -----
        Pairing occurs in reverse order, i.e. last position of other with
        first position of self, etc.
        """
        return not self.moltype.can_mispair(self, str(other))

    def complement(self):
        """Returns complement of self, using data from MolType.

        Always tries to return same type as item: if item looks like a dict,
        will return list of keys.
        """
        return self.__class__(
            moltype=self.moltype,
            seq=self.moltype.complement(bytes(self)),
            info=self.info,
        )

    def reverse_complement(self):
        """Converts a nucleic acid sequence to its reverse complement.
        Synonymn for rc."""
        return self.rc()

    def rc(self):
        """Converts a nucleic acid sequence to its reverse complement."""
        rc = self.__class__(
            moltype=self.moltype,
            seq=self._seq[::-1],
            name=self.name,
            info=self.info,
        )
        rc.annotation_db = self.annotation_db
        return rc

    def has_terminal_stop(
        self,
        gc: OptGeneticCodeType = None,
        strict: bool = False,
    ) -> bool:
        """Return True if the sequence has a terminal stop codon.

        Parameters
        ----------
        gc
            valid input to new_genetic_code.get_code(), a genetic code object, number
            or name
        strict
            If True, raises an exception if length not divisible by 3
        """
        from cogent3.core import new_genetic_code

        gc = new_genetic_code.get_code(gc)
        _, s = self.parse_out_gaps()

        divisible_by_3 = len(s) % 3 == 0
        if divisible_by_3:
            end3 = str(s[-3:])
            return gc.is_stop(end3)

        if strict:
            raise new_alphabet.AlphabetError(f"{self.name!r} length not divisible by 3")

        return False

    def trim_stop_codon(
        self,
        gc: OptGeneticCodeType = None,
        strict: bool = False,
    ):
        """Removes a terminal stop codon from the sequence

        Parameters
        ----------
        gc
            valid input to new_genetic_code.get_code(), a genetic code object, number
            or name
        strict
            If True, raises an exception if length not divisible by 3

        Notes
        -----
        If sequence contains gap characters, the result preserves the sequence
        length by adding gap characters at the end.
        """
        from cogent3.core import new_genetic_code

        if not self.has_terminal_stop(gc=gc, strict=strict):
            return self

        gc = new_genetic_code.get_code(gc)
        m, s = self.parse_out_gaps()

        divisible_by_3 = len(s) % 3 == 0
        if not divisible_by_3:
            return self

        end = str(s[-3:])

        if not gc.is_stop(end):
            return self

        if not m.num_gaps:
            # has zero length if no gaps
            return self[:-3]

        # determine terminal gap needed to fill in the sequence
        s = str(self)
        gaps = "".join(self.moltype.gaps)
        pattern = f"({'|'.join(gc['*'])})[{gaps}]*$"
        terminal_stop = re.compile(pattern)
        if match := terminal_stop.search(s):
            diff = len(s) - match.start()
            s = terminal_stop.sub("-" * diff, s)

        result = self.__class__(
            moltype=self.moltype, seq=s, name=self.name, info=self.info
        )
        result.annotation_db = self.annotation_db
        return result

    def get_translation(
        self,
        gc: OptGeneticCodeType = 1,
        incomplete_ok: bool = False,
        include_stop: bool = False,
        trim_stop: bool = True,
    ):
        """translate to amino acid sequence

        Parameters
        ----------
        gc
            valid input to cogent3.get_code(), a genetic code object, number
            or name
        incomplete_ok
            codons that are mixes of nucleotide and gaps converted to '-'.
            codons containing ambiguous nucleotides are translated as 'X'.
            raises a AlphabetError if False
        include_stop
            allows stop codons in translation
        trim_stop
            trims a terminal stop codon if it exists

        Returns
        -------
        sequence of PROTEIN moltype

        Raises
        ------
        AlphabetError if include_stop is False and a stop codon occurs
        """

        from cogent3.core import new_genetic_code, new_moltype

        protein = new_moltype.get_moltype(
            "protein_with_stop" if include_stop else "protein"
        )
        gc = new_genetic_code.get_code(gc)

        if trim_stop:
            seq = self.trim_stop_codon(gc=gc, strict=not incomplete_ok)
        else:
            seq = self

        # since we are realising the view, reverse complementing will be
        # dealt with, so rc=False
        pep = gc.translate(array(seq), rc=False)

        if not include_stop and "*" in pep:
            raise new_alphabet.AlphabetError("stop codon in translation")

        if not incomplete_ok and ("-" in pep or "X" in pep):
            raise new_alphabet.AlphabetError(
                "Incomplete codon in translation, set incomplete_ok=True to "
                "allow translation"
            )
        return protein.make_seq(seq=pep, name=self.name)

    def to_rna(self):
        """Returns copy of self as RNA."""
        return self.to_moltype("rna")

    def to_dna(self):
        """Returns copy of self as DNA."""
        return self.to_moltype("dna")

    def strand_symmetry(self, motif_length=1):
        """returns G-test for strand symmetry"""
        counts = self.counts(motif_length=motif_length)
        ssym_pairs = self.moltype.strand_symmetric_motifs(motif_length=motif_length)

        motifs = []
        obs = []
        for plus, minus in sorted(ssym_pairs):
            row = array([counts[plus], counts[minus]], dtype=int)
            if row.max() == 0:  # we ignore motifs missing on both strands
                continue

            obs.append(row)
            motifs.append(plus)

        template = DictArrayTemplate(motifs, ["+", "-"])
        obs = template.wrap(obs)
        cat = CategoryCounts(obs)
        return cat.G_fit()


class DnaSequence(Sequence, NucleicAcidSequenceMixin):
    """Holds the standard DNA sequence."""

    # constructed by DNA moltype


@register_deserialiser(get_object_provenance(DnaSequence))
def deserialise_dna_sequence(data) -> DnaSequence:
    return DnaSequence.from_rich_dict(data)


class RnaSequence(Sequence, NucleicAcidSequenceMixin):
    """Holds the standard RNA sequence."""

    # constructed by RNA moltype


@register_deserialiser(get_object_provenance(RnaSequence))
def deserialise_rna_sequence(data) -> RnaSequence:
    return RnaSequence.from_rich_dict(data)


class SliceRecordABC(ABC):
    """Abstract base class for recording the history of operations to be applied
    to some underlying data. Provides slicing functionality for the underlying data.

    Parameters
    ----------
    start
        start of the slice (inclusive indexing)
    stop
        stop of the slice (exclusive indexing)
    step
        step of the slice
    offset
        can be set with any additional offset that exists before the start of
        the underlying data
    parent_len
        length of the underlying data (not including offset)
    """

    # todo: kath
    # slice record should throw an error if the step is 0

    __slots__ = ("start", "stop", "step", "_offset")

    @property
    @abstractmethod
    def parent_len(self) -> int: ...

    @abstractmethod
    def _get_init_kwargs(self) -> dict:
        """return required arguments for construction that are unique to the
        subclass"""
        ...

    @abstractmethod
    def copy(self): ...

    # refactor: design
    # can we remove the need for this method on the ABC and inheriting
    @property
    @abstractmethod
    def _zero_slice(self): ...

    @property
    def offset(self) -> int:
        return self._offset

    @offset.setter
    def offset(self, value: int):
        value = value or 0
        self._offset = int(value)

    @property
    def parent_start(self) -> int:
        """returns the start on the parent plus strand

        Returns
        -------
        offset + start, taking into account whether reversed. Result
        is positive.
        """
        if self.is_reversed:
            # self.stop becomes the start, self.stop will be negative
            assert self.stop < 0, "expected stop on reverse strand SeqView < 0"
            start = self.stop + self.parent_len + 1
        else:
            start = self.start

        return self.offset + start

    @property
    def is_reversed(self):
        return self.step < 0

    @property
    def parent_stop(self) -> int:
        """returns the stop on the parent plus strand

        Returns
        -------
        offset + stop, taking into account whether reversed. Result
        is positive.
        """
        if self.is_reversed:
            # self.start becomes the stop, self.start will be negative
            assert self.start < 0, "expected start on reverse strand SeqView < 0"
            stop = self.start + self.parent_len + 1
        else:
            stop = self.stop
        return self.offset + stop

    def absolute_position(self, rel_index: int, include_boundary: bool = False):
        """Converts an index relative to the current view to be with respect
        to the coordinates of the original "Python sequence".

        Parameters
        ----------
        rel_index
            relative position with respect to the current view

        Returns
        -------
        the absolute index with respect to the coordinates of the original
        sequence (including offset if present).
        """
        if not self:
            return 0

        if rel_index < 0:
            raise IndexError("only positive indexing supported!")

        # _get_index return the absolute position relative to the underlying sequence
        seq_index, _, _ = self._get_index(rel_index, include_boundary=include_boundary)

        offset = self.offset
        return (
            offset + self.parent_len + seq_index + 1
            if self.is_reversed
            else offset + seq_index
        )

    def relative_position(self, abs_index: int, stop: bool = False):
        """converts an index on the original "Python sequence" into an index
        on this "view"

        Notes
        -----
        The returned value DOES NOT reflect python indexing. Importantly,
        negative values represent positions that precede the current view.
        """
        if not self:
            return 0

        if abs_index < 0:
            raise IndexError("Index must be +ve and relative to the + strand")

        if self.is_reversed:
            offset = self.offset

            if (
                tmp := (self.parent_len - abs_index + offset + self.start + 1)
            ) % self.step == 0 or stop:
                rel_pos = tmp // abs(self.step)
            else:
                rel_pos = (tmp // abs(self.step)) + 1

        else:
            offset = self.offset + self.start

            if (tmp := abs_index - offset) % self.step == 0 or stop:
                rel_pos = tmp // self.step
            else:
                rel_pos = (tmp // self.step) + 1

        return rel_pos

    def __len__(self):
        return abs((self.start - self.stop) // self.step)

    def __getitem__(self, segment: typing.Union[int, slice]):
        kwargs = self._get_init_kwargs()

        if _is_int(segment):
            start, stop, step = self._get_index(segment)
            return self.__class__(
                start=start,
                stop=stop,
                step=step,
                offset=self.offset,
                parent_len=self.parent_len,
                **kwargs,
            )

        if segment.start is segment.stop is segment.step is None:
            return self.copy()

        if len(self) == 0:
            return self

        if segment.start is not None and segment.start == segment.stop:
            return self._zero_slice

        slice_step = 1 if segment.step is None else segment.step

        if slice_step > 0:
            return self._get_slice(segment, slice_step, **kwargs)
        elif slice_step < 0:
            return self._get_reverse_slice(segment, slice_step, **kwargs)
        else:
            raise ValueError(
                f"{self.__class__.__name__} cannot be sliced with a step of 0"
            )

    def _get_index(self, val: int, include_boundary: bool = False):
        if len(self) == 0:
            raise IndexError(val)

        if val > 0 and include_boundary and val > len(self):
            raise IndexError(val)
        elif val > 0 and not include_boundary and val >= len(self):
            raise IndexError(val)
        elif val < 0 and include_boundary and abs(val) > (len(self) + 1):
            raise IndexError(val)
        elif val < 0 and not include_boundary and abs(val) > len(self):
            raise IndexError(val)

        if self.step > 0:
            if val >= 0:
                val = self.start + val * self.step
            else:
                val = self.start + len(self) * self.step + val * abs(self.step)

            return val, val + 1, 1

        elif self.step < 0:
            if val >= 0:
                val = self.start + val * self.step
            else:
                val = self.start + len(self) * self.step + val * self.step

            return val, val - 1, -1

    def _get_slice(self, segment: slice, step: int, **kwargs):
        slice_start = segment.start if segment.start is not None else 0
        slice_stop = segment.stop if segment.stop is not None else len(self)

        if self.step > 0:
            return self._get_forward_slice_from_forward_seqview_(
                slice_start, slice_stop, step, **kwargs
            )

        elif self.step < 0:
            return self._get_forward_slice_from_reverse_seqview_(
                slice_start, slice_stop, step, **kwargs
            )

    def _get_forward_slice_from_forward_seqview_(
        self, slice_start: int, slice_stop: int, step: int, **kwargs
    ):
        start = (
            self.start + slice_start * self.step
            if slice_start >= 0
            else max(
                self.start + len(self) * self.step + slice_start * self.step,
                self.start,
            )
        )
        if slice_stop > self.stop:
            stop = self.stop
        elif slice_stop >= 0:
            stop = self.start + slice_stop * self.step
        else:
            # "true stop" adjust for if abs(stop-start) % step != 0
            # "true stop" = self.start + len(self) * self.step
            stop = self.start + len(self) * self.step + slice_stop * self.step

        # if -ve, it's an invalid slice
        if start < 0 or stop < 0:
            return self._zero_slice

        # checking for zero-length slice
        if stop < start:
            return self._zero_slice
        if start > self.parent_len:
            return self._zero_slice

        return self.__class__(
            start=start,
            stop=min(self.stop, stop),
            step=self.step * step,
            offset=self.offset,
            parent_len=self.parent_len,
            **kwargs,
        )

    def _get_forward_slice_from_reverse_seqview_(
        self, slice_start: int, slice_stop: int, step: int, **kwargs
    ):
        if slice_start >= 0:
            start = self.start + slice_start * self.step
        elif abs(slice_start) > len(self):
            start = self.start
        else:
            start = self.start + len(self) * self.step + slice_start * self.step

        if slice_stop >= 0:
            stop = self.start + slice_stop * self.step
        else:  # slice_stop < 0
            stop = self.start + len(self) * self.step + slice_stop * self.step

        # if +ve, it's an invalid slice
        if start >= 0 or stop >= 0:
            return self._zero_slice

        return self.__class__(
            start=start,
            stop=max(self.stop, stop),
            step=self.step * step,
            offset=self.offset,
            parent_len=self.parent_len,
            **kwargs,
        )

    def _get_reverse_slice(self, segment: slice, step: int, **kwargs):
        slice_start = segment.start if segment.start is not None else -1
        slice_stop = segment.stop if segment.stop is not None else -len(self) - 1

        if self.step < 0:
            return self._get_reverse_slice_from_reverse_seqview_(
                slice_start, slice_stop, step, **kwargs
            )
        elif self.step > 0:
            return self._get_reverse_slice_from_forward_seqview_(
                slice_start, slice_stop, step, **kwargs
            )

    def _get_reverse_slice_from_forward_seqview_(
        self, slice_start: int, slice_stop: int, step: int, **kwargs
    ):
        # "true stop" adjust for if abs(stop-start) % step != 0
        # max possible start is "true stop" - step, because stop is not inclusive
        # "true stop" - step is converted to -ve index via subtracting len(self)
        if slice_start >= len(self):
            start = (self.start + len(self) * self.step - self.step) - self.parent_len
        elif slice_start >= 0:
            start = (self.start + slice_start * self.step) - self.parent_len
        else:
            start = (
                self.start
                + len(self) * self.step
                + slice_start * self.step
                - self.parent_len
            )

        if slice_stop >= self.parent_len:
            return self._zero_slice

        if slice_stop >= 0:
            stop = self.start + (slice_stop * self.step) - self.parent_len
        else:
            stop = (
                self.start
                + (len(self) * self.step)
                + (slice_stop * self.step)
                - self.parent_len
            )

        if start >= 0 or stop >= 0:
            return self._zero_slice

        return self.__class__(
            start=start,
            stop=max(stop, self.start - self.parent_len - 1),
            step=self.step * step,
            offset=self.offset,
            parent_len=self.parent_len,
            **kwargs,
        )

    def _get_reverse_slice_from_reverse_seqview_(
        self, slice_start: int, slice_stop: int, step: int, **kwargs
    ):
        # max start is "true stop" + abs(step), because stop is not inclusive
        # "true stop" adjust for if abs(stop-start) % step != 0
        if slice_start >= len(self):
            start = (
                self.parent_len + self.start + len(self) * self.step + abs(self.step)
            )
        elif slice_start >= 0:
            start = self.parent_len + (self.start + slice_start * self.step)
        else:
            start = self.parent_len + (
                self.start + len(self) * self.step + slice_start * self.step
            )

        if slice_stop >= 0:
            stop = self.parent_len + (self.start + slice_stop * self.step)
            if stop <= self.parent_len + self.stop:
                return self._zero_slice
        else:
            stop = self.parent_len + (
                self.start + len(self) * self.step + slice_stop * self.step
            )
            if stop > self.parent_len + self.start:
                stop = self.parent_len + self.start + 1

        # if -ve, it's an invalid slice becomes zero
        # checking for zero-length slice
        if stop < start or start > self.parent_len or min(start, stop) < 0:
            return self._zero_slice

        return self.__class__(
            start=start,
            stop=stop,
            step=self.step * step,
            offset=self.offset,
            parent_len=self.parent_len,
            **kwargs,
        )


class SeqViewABC(ABC):
    """
    An abstract base class for providing a view of a sequence.

    This class defines an interface for sequence views, by which operations
    performed on the sequence do not modify the original sequence data. Instead,
    modifications and operations are stored on the returned view of the sequence
    and can be realised by accessing the values of the view.
    """

    __slots__ = ()

    @property
    @abstractmethod
    def seqid(self) -> OptStr: ...

    @property
    @abstractmethod
    def str_value(self) -> str: ...

    @property
    @abstractmethod
    def array_value(self) -> array: ...

    @property
    @abstractmethod
    def bytes_value(self) -> bytes: ...

    @abstractmethod
    def copy(self, sliced: bool = False): ...

    @abstractmethod
    def to_rich_dict(self) -> dict: ...

    @abstractmethod
    def __str__(self) -> str: ...

    @abstractmethod
    def __array__(self, dtype=None, copy=None): ...

    @abstractmethod
    def __bytes__(self): ...


class SeqView(SeqViewABC, SliceRecordABC):
    """
    Provides a view of a sequence with support for slicing operations.

    This class represents a view of a sequence, allowing for efficient slicing
    without altering the original sequence data.

    Parameters
    ----------
    parent
        the original sequence data
    alphabet
        the alphabet object defining valid characters for the sequence
    start
        the starting index of the slice. Defaults to the start of the sequence
    stop
        the stopping index of the slice. Defaults to the end of the sequence
    step
        the step size for the slice. Defaults to 1
    offset
        an offset used for adjusting the view's starting position. Defaults to 0
    seqid
        the name or identifier of the sequence
    parent_len
        the length of the sequence. Defaults to the length of the input sequence

    """

    __slots__ = (
        "parent",
        "alphabet",
        "start",
        "stop",
        "step",
        "_offset",
        "_seqid",
        "_parent_len",
    )

    def __init__(
        self,
        *,
        parent: str,
        alphabet: new_alphabet.AlphabetABC,
        start: OptInt = None,
        stop: OptInt = None,
        step: OptInt = None,
        offset: int = 0,
        seqid: OptStr = None,
        parent_len: OptInt = None,
    ):
        if step == 0:
            raise ValueError("step cannot be 0")
        step = 1 if step is None else step
        self.alphabet = alphabet
        func = _input_vals_pos_step if step > 0 else _input_vals_neg_step
        start, stop, step = func(len(parent), start, stop, step)
        self.parent = parent
        self.start = start
        self.stop = stop
        self.step = step
        self._offset = offset
        self._seqid = seqid

        if parent_len is not None and parent_len != len(parent):
            raise AssertionError(f"{parent_len} != {len(self.parent)})")
        self._parent_len = parent_len or len(self.parent)

    @property
    def _zero_slice(self):
        return self.__class__(parent="", alphabet=self.alphabet)

    @property
    def seqid(self) -> str:
        return self._seqid

    @property
    def parent_len(self) -> int:
        return self._parent_len

    def _get_init_kwargs(self):
        return {"parent": self.parent, "seqid": self.seqid, "alphabet": self.alphabet}

    @property
    def str_value(self):
        return self.parent[self.start : self.stop : self.step]

    @property
    def array_value(self):
        return self.alphabet.to_indices(self.str_value)

    @property
    def bytes_value(self):
        return self.str_value.encode("utf-8")

    def __str__(self) -> str:
        return self.str_value

    def __array__(self, dtype=None, copy=None) -> numpy.ndarray:
        arr = self.array_value
        if dtype is not None:
            arr = arr.astype(dtype)
        return arr

    def __bytes__(self) -> bytes:
        return self.bytes_value

    def __repr__(self) -> str:
        seq = (
            f"{self.parent[:10]}...{self.parent[-5:]}"
            if self.parent_len > 15
            else self.parent
        )
        return (
            f"{self.__class__.__name__}(parent={seq!r}, start={self.start}, "
            f"stop={self.stop}, step={self.step}, offset={self.offset}, "
            f"seqid={self.seqid!r}, parent_len={self.parent_len})"
        )

    def to_rich_dict(self) -> dict[str, str | dict[str, str]]:
        """returns a json serialisable dict

        Notes
        -----
        This method will slice the underlying sequence to the start and stop values

        Warning
        -------
        This method is not intended to provide serialisation of this object,
        instead, it is intended for usage by an enclosing class.
        """
        # get the current state
        data = {"type": get_object_provenance(self), "version": __version__}
        data["init_args"] = self._get_init_kwargs()

        data["init_args"]["step"] = self.step
        if self.is_reversed:
            adj = self.parent_len + 1
            start, stop = self.stop + adj, self.start + adj
        else:
            start, stop = self.start, self.stop

<<<<<<< HEAD
        data["init_args"]["seq"] = self.parent[start:stop]
        data["init_args"]["offset"] = int(self.parent_start)
=======
        data["init_args"]["seq"] = self.seq[start:stop]
>>>>>>> 8e55e02f
        data["init_args"]["alphabet"] = self.alphabet.to_rich_dict()
        return data

    def copy(self, sliced: bool = False):
        """returns copy

        Parameters
        ----------
        sliced
            if True, the underlying sequence is truncated and the start/stop
            adjusted
        """
        if not sliced:
            return self.__class__(
                parent=self.parent,
                seqid=self.seqid,
                alphabet=self.alphabet,
                start=self.start,
                stop=self.stop,
                step=self.step,
                offset=self.offset,
                parent_len=self._parent_len,
            )
        data = self.to_rich_dict()
        return self.__class__(
            parent=data["init_args"]["seq"],
            seqid=self.seqid,
            alphabet=self.alphabet,
            step=self.step,
            offset=self.offset,
        )


@singledispatch
def _coerce_to_seqview(data, seqid, alphabet, offset) -> SeqViewABC:
    from cogent3.core.alignment import Aligned
    from cogent3.core.sequence import Sequence as old_Sequence
    from cogent3.core.sequence import SeqView as old_SeqView

    if isinstance(data, (Aligned, old_Sequence, old_SeqView)):
        return _coerce_to_seqview(str(data), seqid, alphabet, offset)
    raise NotImplementedError(f"{type(data)}")


@_coerce_to_seqview.register
def _(data: SeqViewABC, seqid, alphabet, offset) -> SeqViewABC:
    if offset and data.offset:
        raise ValueError(
            f"cannot set {offset=} on a SeqView with an offset {data.offset=}"
        )
    elif offset:
        data.offset = offset
    return data


@_coerce_to_seqview.register
def _(data: Sequence, seqid, alphabet, offset) -> SeqViewABC:
    return _coerce_to_seqview(data._seq, seqid, alphabet, offset)


@_coerce_to_seqview.register
<<<<<<< HEAD
def _(data: str, seqid, alphabet) -> SeqViewABC:
    return SeqView(parent=data, seqid=seqid, alphabet=alphabet)
=======
def _(data: str, seqid, alphabet, offset) -> SeqViewABC:
    return SeqView(seq=data, seqid=seqid, alphabet=alphabet, offset=offset)
>>>>>>> 8e55e02f


@_coerce_to_seqview.register
def _(data: bytes, seqid, alphabet, offset) -> SeqViewABC:
    data = data.decode("utf8")
<<<<<<< HEAD
    return SeqView(parent=data, seqid=seqid, alphabet=alphabet)
=======
    return SeqView(seq=data, seqid=seqid, alphabet=alphabet, offset=offset)
>>>>>>> 8e55e02f


@_coerce_to_seqview.register
def _(data: tuple, seqid, alphabet, offset) -> SeqViewABC:
    return _coerce_to_seqview("".join(data), seqid, alphabet, offset)


@_coerce_to_seqview.register
def _(data: list, seqid, alphabet, offset) -> SeqViewABC:
    return _coerce_to_seqview("".join(data), seqid, alphabet, offset)<|MERGE_RESOLUTION|>--- conflicted
+++ resolved
@@ -1343,18 +1343,14 @@
 
     def _mapped(self, segment_map: IndelMap):
         # Called by generic __getitem__
-<<<<<<< HEAD
-        segments = self.gapped_by_map_segment_iter(segment_map, allow_gaps=False)
-=======
         if map.num_spans == 1:
             seq = self._seq[map.start : map.end]
             offset = map.start
         else:
-            segments = self.gapped_by_map_segment_iter(map, allow_gaps=False)
+            segments = self.gapped_by_map_segment_iter(segment_map, allow_gaps=False)
             seq = "".join(segments)
             offset = 0
 
->>>>>>> 8e55e02f
         return self.__class__(
             moltype=self.moltype,
             seq=seq,
@@ -2579,12 +2575,7 @@
         else:
             start, stop = self.start, self.stop
 
-<<<<<<< HEAD
         data["init_args"]["seq"] = self.parent[start:stop]
-        data["init_args"]["offset"] = int(self.parent_start)
-=======
-        data["init_args"]["seq"] = self.seq[start:stop]
->>>>>>> 8e55e02f
         data["init_args"]["alphabet"] = self.alphabet.to_rich_dict()
         return data
 
@@ -2646,23 +2637,14 @@
 
 
 @_coerce_to_seqview.register
-<<<<<<< HEAD
-def _(data: str, seqid, alphabet) -> SeqViewABC:
-    return SeqView(parent=data, seqid=seqid, alphabet=alphabet)
-=======
 def _(data: str, seqid, alphabet, offset) -> SeqViewABC:
-    return SeqView(seq=data, seqid=seqid, alphabet=alphabet, offset=offset)
->>>>>>> 8e55e02f
+    return SeqView(parent=data, seqid=seqid, alphabet=alphabet, offset=offset)
 
 
 @_coerce_to_seqview.register
 def _(data: bytes, seqid, alphabet, offset) -> SeqViewABC:
     data = data.decode("utf8")
-<<<<<<< HEAD
-    return SeqView(parent=data, seqid=seqid, alphabet=alphabet)
-=======
-    return SeqView(seq=data, seqid=seqid, alphabet=alphabet, offset=offset)
->>>>>>> 8e55e02f
+    return SeqView(parent=data, seqid=seqid, alphabet=alphabet, offset=offset)
 
 
 @_coerce_to_seqview.register
