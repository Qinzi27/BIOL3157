from __future__ import annotations

import contextlib
import dataclasses
import json
import os
import re
import typing
import warnings
from abc import ABC, abstractmethod
from collections import defaultdict
from functools import singledispatch, singledispatchmethod
from pathlib import Path
from typing import Any, Callable, Iterable, Iterator, Mapping, Optional, Union
from typing import Sequence as PySeq

import numba
import numpy

from cogent3 import get_app
from cogent3._version import __version__
from cogent3.core import (
    new_alphabet,
    new_genetic_code,
    new_moltype,
    new_sequence,
)
from cogent3.core.annotation import Feature
from cogent3.core.annotation_db import (
    BasicAnnotationDb,
    FeatureDataType,
    SupportsFeatures,
)
from cogent3.core.info import Info as InfoClass
from cogent3.core.location import (
    FeatureMap,
    IndelMap,
)
from cogent3.core.profile import PSSM, MotifCountsArray, MotifFreqsArray, load_pssm
from cogent3.format.alignment import save_to_filename
from cogent3.format.fasta import seqs_to_fasta
from cogent3.format.phylip import alignment_to_phylip
from cogent3.maths.stats.number import CategoryCounter
from cogent3.util import progress_display as UI
from cogent3.util import warning as c3warn
from cogent3.util.deserialise import deserialise_object, register_deserialiser
from cogent3.util.dict_array import DictArray, DictArrayTemplate
from cogent3.util.io import atomic_write, get_format_suffixes
from cogent3.util.misc import (
    extend_docstring_from,
    get_object_provenance,
    get_setting_from_environ,
    negate_condition,
)
from cogent3.util.union_dict import UnionDict

# DESIGN NOTES
# the sequence data collections (SeqsDataABC and AlignedSeqsDataABC)
# have no concept of strand. All transformations with respect to strand
# are applied by the sequence record objects that have a .moltype
# attribute, i.e. Sequence and Aligned.


DEFAULT_ANNOTATION_DB = BasicAnnotationDb

OptInt = Optional[int]
OptFloat = Optional[float]
OptStr = Optional[str]
OptList = Optional[list]
OptIterStr = Optional[Iterable[str]]
PySeqStr = PySeq[str]
OptPySeqStr = Optional[PySeqStr]
OptDict = Optional[dict]
OptBool = Optional[bool]
OptSliceRecord = Optional[new_sequence.SliceRecord]
DictStrStr = dict[str, str]
DictStrInt = dict[str, int]
OptCallable = Optional[Callable]
OptRenamerCallable = Optional[Callable[[str], str]]
OptPathType = Union[str, Path, None]
StrORArray = Union[str, numpy.ndarray[int]]
StrORBytesORArray = Union[str, bytes, numpy.ndarray[int]]
StrORBytesORArrayOrSeq = Union[str, bytes, numpy.ndarray[int], new_sequence.Sequence]
MolTypes = Union[str, new_moltype.MolType]

# small number: 1-EPS is almost 1, and is used for things like the
# default number of gaps to allow in a column.
EPS = 1e-6


class _SeqNamer:
    def __init__(
        self,
        name_func: OptRenamerCallable = None,
        base_name: str = "seq",
        start_at: int = 0,
    ):
        self._base_name = base_name
        self._num = start_at
        self._name_func = name_func

    def __call__(self, seq: StrORBytesORArray, name: OptStr = None) -> str:
        name = name or getattr(seq, "name", name)

        if not name:
            name = f"{self._base_name}_{self._num}"
            self._num += 1
        elif self._name_func:
            name = self._name_func(name)

        return name


@numba.njit(cache=True)
def _gap_ok_vector_single(
    data: numpy.ndarray[numpy.uint8],
    gap_index: int,
    missing_index: int,
    num_allowed: int,
) -> bool:  # pragma: no cover
    """returns indicies for which the number of gaps & missing data is less than or equal to num_allowed"""
    num = 0
    for i in range(len(data)):
        if data[i] == gap_index:
            num += 1
        elif missing_index is not None and data[i] == missing_index:
            num += 1

        if num > num_allowed:
            break

    return num <= num_allowed


@numba.njit(cache=True)
def _gap_ok_vector_multi(
    motifs: numpy.ndarray,
    gap_index: int,
    missing_index: int,
    motif_length: int,
    num_allowed: int,
) -> numpy.ndarray[bool]:  # pragma: no cover
    """returns indicies for which the number of gaps & missing data in a vector of motifs is less than or equal to num_allowed"""
    num = 0
    for motif in motifs:
        for j in range(motif_length):
            if (
                motif[j] == gap_index
                or missing_index is not None
                and motif[j] == missing_index
            ):
                num += 1
                break

        if num > num_allowed:
            break

    return num <= num_allowed


class SeqDataView(new_sequence.SeqView):
    """
    A view class for SeqsData, providing methods for different representations
    of a single sequence.

    self.seq is a SeqsData() instance, but other properties are a reference to a
    single seqid only.

    Example
    -------
    data = {"seq1": "ACGT", "seq2": "GTTTGCA"}
    sd = SeqsData(data=data)
    sdv = sd.get_seq_view(seqid="seq1")
    sdv.array_value
    # array([3, 1, 2, 0], dtype=int8)
    """

    __slots__ = ("parent", "alphabet", "_seqid", "_parent_len", "_slice_record")

    @property
    def str_value(self) -> str:
        """returns the sequence as a string"""
        return self.alphabet.from_indices(self.array_value)

    @property
    def array_value(self) -> numpy.ndarray:
        """returns the sequence as a numpy array"""
        raw = self.parent.get_seq_array(
            seqid=self.seqid,
            start=self.slice_record.plus_start,
            stop=self.slice_record.plus_stop,
            step=self.slice_record.plus_step,
        )
        return raw[::-1] if self.slice_record.is_reversed else raw

    @property
    def bytes_value(self) -> bytes:
        """returns the sequence as bytes"""
        return self.str_value.encode("utf8")

    def __repr__(self) -> str:
        seq = f"{self[:10]!s}...{self[-5:]}" if len(self) > 15 else str(self)
        return (
            f"{self.__class__.__name__}(seqid={self.seqid!r}, parent={seq}, "
            f"slice_record={self.slice_record!r})"
        )

    # refactor: design, do we support copy? do we support copy with sliced?
    def copy(self, sliced: bool = False):
        """returns copy"""
        return self

    def to_rich_dict(self) -> dict[str, str | dict[str, str]]:
        """returns a json serialisable dict.

        Notes
        -----
        This method will slice the underlying sequence to the start and stop values

        Warning
        -------
        This method is not intended to provide serialisation of this object,
        instead, it is intended for usage by an enclosing class.
        """

        data = {"type": get_object_provenance(self), "version": __version__}
        data["init_args"] = self._get_init_kwargs()

        if self.slice_record.is_reversed:
            adj = self.parent_len + 1
            start, stop = self.slice_record.stop + adj, self.slice_record.start + adj
        else:
            start, stop = self.slice_record.start, self.slice_record.stop

        data["init_args"]["parent"] = self.str_value[start:stop]
        new_sr = new_sequence.SliceRecord(
            parent_len=(stop - start),
            step=self.slice_record.step,
            offset=self.slice_record.parent_start,
        )
        data["init_args"]["slice_record"] = new_sr.to_rich_dict()
        data["init_args"]["alphabet"] = self.alphabet.to_rich_dict()
        return data


class SeqsDataABC(ABC):
    """Abstract base class for respresenting the collection of sequences underlying
    a SequenceCollection
    """

    __slots__ = ()

    @classmethod
    @abstractmethod
    def from_seqs(
        cls,
        *,
        data: dict[str, StrORBytesORArray],
        alphabet: new_alphabet.AlphabetABC,
        **kwargs,
    ): ...

    @abstractmethod
    def __eq__(self, value: object) -> bool: ...

    @abstractmethod
    def __ne__(self, value: object) -> bool: ...

    @abstractmethod
    def get_seq_length(self, seqid: str) -> int: ...

    @property
    @abstractmethod
    def names(self) -> tuple: ...

    @property
    @abstractmethod
    def alphabet(self) -> new_alphabet.CharAlphabet: ...

    @property
    @abstractmethod
    def offset(self) -> dict[str, int]: ...

    @abstractmethod
    def get_seq_array(
        self, *, seqid: str, start: OptInt = None, stop: OptInt = None
    ) -> numpy.ndarray: ...

    @abstractmethod
    def get_seq_str(
        self, *, seqid: str, start: OptInt = None, stop: OptInt = None
    ) -> str: ...

    @abstractmethod
    def get_seq_bytes(
        self, *, seqid: str, start: OptInt = None, stop: OptInt = None
    ) -> bytes: ...

    @abstractmethod
    def get_view(self, seqid: str) -> new_sequence.SeqViewABC: ...

    @abstractmethod
    def to_alphabet(self, alphabet: new_alphabet.AlphabetABC) -> SeqsDataABC: ...

    @abstractmethod
    def add_seqs(self, seqs, **kwargs) -> SeqsDataABC: ...

    @abstractmethod
    def to_rich_dict(self) -> dict: ...

    @abstractmethod
    def __len__(self) -> int: ...

    @abstractmethod
    def __getitem__(
        self, index: Union[str, int]
    ) -> Union[new_sequence.Sequence, new_sequence.SeqViewABC]: ...


class SeqsData(SeqsDataABC):
    """A collection of sequences underlying a SequenceCollection. The sequence
    data is stored as numpy arrays, however the underlying data can be accessed
    as strings, bytes, or numpy arrays.

    Attributes
    ----------
    data
        a dictionary of {name: sequence} pairs
    alphabet
        an instance of CharAlphabet valid for the sequences
    offset
        a dictionary of {name: offset} pairs indicating the offset of the sequence
    check
        a boolean indicating if the data should be checked for naming consistency
        between arguments
    """

    __slots__ = ("_data", "_alphabet", "_offset")

    def __init__(
        self,
        *,
        data: dict[str, StrORBytesORArray],
        alphabet: new_alphabet.AlphabetABC,
        offset: dict[str, int] = None,
        check: bool = True,
    ):
        self._alphabet = alphabet
        self._offset = offset or {}
        if check:
            assert (
                self._offset.keys() <= data.keys()
            ), "sequence name provided in offset not found in data"
            if any(not alphabet.is_valid(seq) for seq in data.values()):
                raise new_alphabet.AlphabetError(
                    f"One or more sequences are invalid for alphabet {alphabet}"
                )
        self._data: dict[str, numpy.ndarray] = {}
        for name, seq in data.items():
            arr = self._alphabet.to_indices(seq)
            arr.flags.writeable = False
            self._data[str(name)] = arr

    def __eq__(self, other: SeqsDataABC) -> bool:
        if not isinstance(other, self.__class__):
            return False
        for attr_name in ("_alphabet", "_offset"):
            self_attr = getattr(self, attr_name)
            other_attr = getattr(other, attr_name)
            if self_attr != other_attr:
                return False

        # compare individuals sequences
        if self._data.keys() != other._data.keys():
            return False
        return all(
            numpy.array_equal(self._data[name], other._data[name])
            for name in self._data
        )

    def __ne__(self, other: object) -> bool:
        return not self == other

    @classmethod
    def from_seqs(
        cls,
        *,
        data: dict[str, StrORBytesORArray],
        alphabet: new_alphabet.AlphabetABC,
        **kwargs,
    ):
        return cls(data=data, alphabet=alphabet, **kwargs)

    @property
    def names(self) -> list:
        return list(self._data.keys())

    @property
    def alphabet(self) -> new_alphabet.AlphabetABC:
        return self._alphabet

    @property
    def offset(self) -> dict[str, int]:
        return {name: self._offset.get(name, 0) for name in self.names}

    def get_seq_length(self, seqid: str) -> int:
        """return length for seqid"""
        return self._data[seqid].shape[0]

    def get_seq_array(
        self,
        *,
        seqid: str,
        start: OptInt = None,
        stop: OptInt = None,
        step: OptInt = None,
    ) -> numpy.ndarray:
        start = start or 0
        stop = stop if stop is not None else self.get_seq_length(seqid)
        step = step or 1

        assert (
            start >= 0 and stop >= 0 and step > 0
        ), "start, stop, and step must be >= 0"

        out_len = (stop - start + step - 1) // step
        out = numpy.empty(out_len, dtype=self.alphabet.dtype)

        out[:] = self._data[seqid][start:stop:step]
        return out

    def get_seq_str(
        self,
        *,
        seqid: str,
        start: OptInt = None,
        stop: OptInt = None,
        step: OptInt = None,
    ) -> str:
        return self._alphabet.from_indices(
            self.get_seq_array(seqid=seqid, start=start, stop=stop, step=step)
        )

    def get_seq_bytes(
        self,
        *,
        seqid: str,
        start: OptInt = None,
        stop: OptInt = None,
        step: OptInt = None,
    ) -> bytes:
        return self.get_seq_str(seqid=seqid, start=start, stop=stop, step=step).encode(
            "utf8"
        )

    def get_view(self, seqid: str) -> SeqDataView:
        seq_len = len(self._data[seqid])
        return SeqDataView(
            parent=self,
            seqid=seqid,
            parent_len=seq_len,
            alphabet=self.alphabet,
            offset=self._offset.get(seqid, 0),
        )

    def add_seqs(
        self,
        seqs: dict[str, StrORBytesORArray],
        force_unique_keys=True,
        offset=None,
    ) -> SeqsData:
        """Returns a new SeqsData object with added sequences. If force_unique_keys
        is True, raises ValueError if any names already exist in the collection."""
        if force_unique_keys and any(name in self.names for name in seqs):
            raise ValueError("One or more sequence names already exist in collection")
        new_data = {
            **self._data,
            **{name: self.alphabet.to_indices(seq) for name, seq in seqs.items()},
        }
        return self.__class__(
            data=new_data,
            alphabet=self.alphabet,
            offset={**self._offset, **(offset or {})},
        )

    def to_alphabet(
        self, alphabet: new_alphabet.AlphabetABC, check_valid=True
    ) -> SeqsData:
        # refactor: design -- map directly between arrays?
        # if the length of the two alphabets are the same and the only difference
        # between the sets of characters is U/T, then we have the special case of
        # converting between DNA and RNA alphabets, which we can achieved easily.
        if (
            len(self.alphabet) == len(alphabet)
            and len({(a, b) for a, b in zip(self.alphabet, alphabet) if a != b}) == 1
        ):
            return self.__class__(
                data=self._data,
                alphabet=alphabet,
                offset=self._offset,
            )

        new_data = {}
        old = self.alphabet.as_bytes()
        new = alphabet.as_bytes()
        convert_old_to_bytes = new_alphabet.array_to_bytes(old)
        convert_bytes_to_new = new_alphabet.bytes_to_array(
            new, dtype=new_alphabet.get_array_type(len(new))
        )

        for seqid in self.names:
            seq_data = self.get_seq_array(seqid=seqid)
            as_new_alpha = convert_bytes_to_new(convert_old_to_bytes(seq_data))

            if check_valid and not alphabet.is_valid(as_new_alpha):
                raise new_moltype.MolTypeError(
                    f"Changing from old alphabet={self.alphabet} to new "
                    f"{alphabet=} is not valid for this data"
                )
            new_data[seqid] = as_new_alpha

        return self.__class__(
            data=new_data,
            alphabet=alphabet,
            offset=self._offset,
            check=False,
        )

    def __len__(self):
        return len(self.names)

    @singledispatchmethod
    def __getitem__(self, index: Union[str, int]) -> new_sequence.SeqViewABC:
        raise NotImplementedError(f"__getitem__ not implemented for {type(index)}")

    @__getitem__.register
    def _(self, index: str) -> new_sequence.SeqViewABC:
        # refactor: design
        # note that this will always return the plus strand, even if the collection
        # has been reversed
        return self.get_view(seqid=index)

    @__getitem__.register
    def _(self, index: int) -> new_sequence.SeqViewABC:
        return self[self.names[index]]

    def to_rich_dict(self) -> dict[str, str | dict[str, str]]:
        """returns a json serialisable dict"""
        return {
            "init_args": {
                "data": {name: self.get_seq_str(seqid=name) for name in self.names},
                "alphabet": self.alphabet.to_rich_dict(),
                "offset": self._offset,
            },
            "type": get_object_provenance(self),
            "version": __version__,
        }

    @classmethod
    def from_rich_dict(cls, data: dict[str, str | dict[str, str]]) -> SeqsData:
        """returns a new instance from a rich dict"""
        alphabet = deserialise_object(data["init_args"]["alphabet"])
        return cls(
            data=data["init_args"]["data"],
            alphabet=alphabet,
            offset=data["init_args"]["offset"],
        )


@register_deserialiser(get_object_provenance(SeqsData))
def deserialise_seqs_data(data: dict[str, str | dict[str, str]]) -> SeqsData:
    return SeqsData.from_rich_dict(data)


class SequenceCollection:
    """A container of unaligned sequences"""

    def __init__(
        self,
        *,
        seqs_data: SeqsDataABC,
        moltype: new_moltype.MolType,
        info: Optional[Union[dict, InfoClass]] = None,
        source: OptPathType = None,
        annotation_db: Optional[SupportsFeatures] = None,
        name_map: OptDict = None,
        is_reversed: bool = False,
    ):
        """Initialises a new SequenceCollection.

        Parameters
        ----------
        seqs_data
            a SeqsDataABC instance containg the sequence data
        moltype
            the molecular type of the sequences
        info
            additional information about the collection
        source
            the source of the sequence data
        annotation_db
            a database of annotations for the sequences
        name_map
            map between the names specified in the collection and names used in
            the underlying seqs_data. Used for when the names have been changed,
            but we want to query for annotations using the original names.
        is_reversed
            flag indicating the sequences are reversed with respect to the
            underlying data in seqs_data
        """
        self._seqs_data = seqs_data
        self.moltype = moltype
        self._name_map = name_map or {name: name for name in seqs_data.names}
        if not isinstance(info, InfoClass):
            info = InfoClass(info) if info else InfoClass()
        self.info = info
        self.source = source
        self._repr_policy = dict(num_seqs=10, num_pos=60, ref_name="longest", wrap=60)
        self._annotation_db = annotation_db or DEFAULT_ANNOTATION_DB()
        self._seqs = None
        self._is_reversed = is_reversed
        self._post_init()

    def _post_init(self):
        # override in subclasses
        self._seqs = _IndexableSeqs(self, make_seq=self._make_seq)

    def _make_seq(self, name: str) -> new_sequence.Sequence:
        # seqview is given the name of the parent (if different from the current name)
        # the sequence is given the current name
        seqid = self._name_map.get(name, name)
        sv = self._seqs_data.get_view(seqid)
        sv = sv[::-1] if self._is_reversed else sv
        return self.moltype.make_seq(
            seq=sv, name=name, annotation_db=self.annotation_db
        )

    def _get_init_kwargs(self) -> dict:
        """dict of all the arguments needed to initialise a new instance"""
        # both SequenceCollection and Alignment implement _get_init_kwargs,
        # ensuring methods in SequenceCollection that are inherited by Alignment
        # capture initialisation arguments unique to the subclass.
        return {
            "seqs_data": self._seqs_data,
            "moltype": self.moltype,
            "name_map": self._name_map,
            "info": self.info,
            "annotation_db": self.annotation_db,
            "is_reversed": self._is_reversed,
        }

    @property
    def seqs(self) -> _IndexableSeqs:
        return self._seqs

    @property
    def names(self) -> list:
        return list(self._name_map.keys())

    @property
    def num_seqs(self) -> int:
        return len(self.names)

    @property
    def annotation_db(self):
        return self._annotation_db

    @annotation_db.setter
    def annotation_db(self, value):
        if value == self._annotation_db:
            return

        self._annotation_db = value

    @property
    @c3warn.deprecated_callable(
        version="2025.5", reason=".seqs can now be indexed by name", new=".seqs"
    )
    def named_seqs(self) -> SeqsDataABC:  # pragma: no cover
        return self.seqs

    def iter_seqs(
        self, seq_order: OptList = None
    ) -> Iterator[Union[new_sequence.Sequence, new_sequence.SeqViewABC]]:
        """Iterates over sequences in the collection, in order.

        Parameters
        ----------
        seq_order:
            list of seqids giving the order in which seqs will be returned.
            Defaults to self.names
        """
        if seq_order is None:
            yield from self.seqs
        else:
            for name in seq_order:
                yield self.seqs[name]

    def take_seqs(
        self,
        names: Union[str, typing.Sequence[str]],
        negate: bool = False,
        copy_annotations: bool = False,
        **kwargs,
    ):
        """Returns new collection containing only specified seqs.

        Parameters
        ----------
        names
            sequences to select (or exclude if negate=True)
        negate
            select all sequences EXCEPT names
        kwargs
            keyword arguments to be passed to the constructor of the new collection
        copy_annotations
            if True, only annotations from selected seqs are copied to the annotation_db
            of the new collection
        """

        # to return a new collection with a subset of the sequences we dont
        # want to modify the underlying data, instead we create a new collection
        # with a subset of the names, recorded in the name_map dict.

        # refactor: design, reimplement on Alignment. on which, if self.array_seqs
        # defined, assign result of self._array_seqs.take(subset_name_indices) to
        # resulting alignments _array_seqs attribute

        if isinstance(names, str):
            names = [names]

        if negate:
            names = [name for name in self.names if name not in names]

        if not names:
            raise ValueError(f"{names=} and {negate=} resulted in no names")

        assert set(names) <= set(
            self.names
        ), f"The following provided names not found in collection: {names - self.names}"

        selected_name_map = {name: self._name_map[name] for name in names}

        init_kwargs = self._get_init_kwargs()
        init_kwargs["name_map"] = selected_name_map

        result = self.__class__(**init_kwargs)
        if self.annotation_db:
            if copy_annotations:
                result.annotation_db = type(self.annotation_db)()
                result.annotation_db.update(
                    annot_db=self.annotation_db, seqids=result.names
                )
            else:
                result.annotation_db = self.annotation_db
        return result

    def get_seq_names_if(
        self, f: Callable[[new_sequence.Sequence], bool], negate: bool = False
    ):
        """Returns list of names of seqs where f(seq) is True.

        Parameters
        ----------
        f
            function that takes a sequence object and returns True or False
        negate
            select all sequences EXCEPT those where f(seq) is True

        Notes
        -----
        Sequence objects can be converted into strings or numpy arrays using
        str() and numpy.array() respectively.
        """
        get = self.seqs

        new_f = negate_condition(f) if negate else f

        return [name for name in self.names if new_f(get[name])]

    def take_seqs_if(
        self, f: Callable[[new_sequence.Sequence], bool], negate: bool = False
    ):
        """Returns new collection containing seqs where f(seq) is True.

        Parameters
        ----------
        f
            function that takes a sequence object and returns True or False
        negate
            select all sequences EXCEPT those where f(seq) is True

        Notes
        -----
        Sequence objects can be converted into strings or numpy arrays using
        str() and numpy.array() respectively.
        """
        return self.take_seqs(self.get_seq_names_if(f, negate))

    def get_seq(
        self, seqname: str, copy_annotations: bool = False
    ) -> new_sequence.Sequence:
        """Return a sequence object for the specified seqname.

        Parameters
        ----------
        seqname
            name of the sequence to return
        copy_annotations
            if True, only annotations from the selected seq are copied to the
            annotation_db of the new collection, the same annotation db is used.

        """
        # refactor: design
        # This method provides a mechanism for binding the annotation db to the sequence instance,
        # which self.seqs[seq_name] does not. This is a difference to the original implementation,
        # so it needs more thought.
        seq = self.seqs[seqname]
        if copy_annotations:
            seq.annotation_db = type(self.annotation_db)()
            seq.annotation_db.update(annot_db=self.annotation_db, seqids=seqname)
        else:
            seq.annotation_db = self.annotation_db

        return seq

    def add_seqs(
        self, seqs: Union[dict[str, StrORBytesORArray], SeqsData, list], **kwargs
    ) -> SequenceCollection:
        """Returns new collection with additional sequences.

        Parameters
        ----------
        seqs
            sequences to add
        """
        assign_names = _SeqNamer()
        data, offsets, is_reversed, name_map = prep_for_seqs_data(
            seqs, self.moltype, assign_names
        )

        if not name_map:
            name_map = dict(zip(data, data))

        kwargs["offset"] = offsets
        seqs_data = self._seqs_data.add_seqs(data, **kwargs)
        return self.__class__(
            seqs_data=seqs_data,
            moltype=self.moltype,
            name_map={**self._name_map, **name_map},
            info=self.info,
            source=self.source,
            annotation_db=self.annotation_db,
        )

    def rename_seqs(self, renamer: Callable[[str], str]):
        """Returns new collection with renamed sequences."""
        new_name_map = {
            renamer(name): old_name for name, old_name in self._name_map.items()
        }
        if len(new_name_map) != len(self._name_map):
            raise ValueError(f"non-unique names produced by {renamer=}")

        init_args = self._get_init_kwargs()
        init_args["name_map"] = new_name_map

        return self.__class__(**init_args)

    def to_dict(self, as_array: bool = False) -> dict[str, Union[str, numpy.ndarray]]:
        """Return a dictionary of sequences.

        Parameters
        ----------
        as_array
            if True, sequences are returned as numpy arrays, otherwise as strings
        """
        return {s.name: (numpy.array(s) if as_array else str(s)) for s in self.seqs}

    def to_rich_dict(self) -> dict[str, str | dict[str, str]]:
        """returns a json serialisable dict

        Notes
        -----
        Deserialisation the object produced by this method will not include the
        annotation_db if present.
        """
        kwargs = self._get_init_kwargs()
        kwargs.pop("is_reversed", None)  # reversal is realised
        kwargs["name_map"] = self._name_map.copy()  # name_map is mutable
        kwargs["info"] = self.info.copy()  # info is mutable
        kwargs["moltype"] = self.moltype.label
        kwargs.pop("annotation_db", None)
        kwargs.pop(
            "offset", None
        )  # no need for offset if we dont have an annotation_db
        kwargs.pop("seqs_data", None)  # we serialise the seqs_data directly

        data = {
            "init_args": kwargs,
            "type": get_object_provenance(self),
            "version": __version__,
        }
        data["seqs"] = {self._name_map[s.name]: str(s) for s in self.seqs}

        return data

    @classmethod
    def from_rich_dict(
        cls, data: dict[str, str | dict[str, str]]
    ) -> SequenceCollection:
        """returns a new instance from a rich dict"""
        return make_unaligned_seqs(data["seqs"], **data["init_args"])

    def to_json(self):
        """returns json formatted string"""
        return json.dumps(self.to_rich_dict())

    def degap(self) -> SequenceCollection:
        """Returns new collection in which sequences have no gaps or missing
        characters.

        Notes
        -----
        The returned collection will not retain an annotation_db if present.
        """
        data = {}
        for name in self.names:
            # because we are in a SequenceCollection, which cannot be sliced, so
            # we can just interrogate the bound _seqs_data directly.
            seq = self._seqs_data.get_seq_array(seqid=self._name_map.get(name, name))
            data[name] = self.moltype.degap(seq)

        init_kwargs = self._get_init_kwargs()
        init_kwargs.pop("annotation_db", None)
        init_kwargs["seqs_data"] = self._seqs_data.from_seqs(
            data=data,
            alphabet=self._seqs_data.alphabet,
            offset=self._seqs_data.offset,
            check=False,
        )

        return self.__class__(**init_kwargs)

    def to_moltype(self, moltype: MolTypes) -> SequenceCollection:
        """returns copy of self with changed moltype

        Parameters
        ----------
        moltype
            name of the new moltype, e.g, 'dna', 'rna'.

        Notes
        -----
        Cannot convert from nucleic acids to proteins. Use get_translation() for that.

        """
        mtype = new_moltype.get_moltype(moltype)
        if mtype is self.moltype:
            return self  # nothing to be done

        alpha = mtype.most_degen_alphabet()
        try:
            new_seqs_data = self._seqs_data.to_alphabet(alpha)
        except new_moltype.MolTypeError as e:
            raise new_moltype.MolTypeError(
                f"Failed to convert moltype from {self.moltype.label} to {moltype}"
            ) from e

        init_kwargs = self._get_init_kwargs()
        init_kwargs["seqs_data"] = new_seqs_data
        init_kwargs["moltype"] = mtype

        return self.__class__(**init_kwargs)

    def to_dna(self):
        """returns copy of self as a collection of DNA moltype seqs"""
        return self.to_moltype("dna")

    def to_rna(self):
        """returns copy of self as a collection of RNA moltype seqs"""
        return self.to_moltype("rna")

    def get_translation(
        self,
        gc: int = 1,
        incomplete_ok: bool = False,
        include_stop: bool = False,
        trim_stop: bool = True,
        **kwargs,
    ):
        """translate sequences from nucleic acid to protein

        Parameters
        ----------
        gc
            genetic code, either the number or name
            (use cogent3.core.genetic_code.available_codes)
        incomplete_ok
            codons that are mixes of nucleotide and gaps converted to '?'.
            raises a ValueError if False
        include_stop
            whether to allow a stops in the translated sequence
        trim_stop
            exclude terminal stop codons if they exist
        kwargs
            related to construction of the resulting object

        Returns
        -------
        A new instance of self translated into protein

        Notes
        -----
        Translating will break the relationship to an annotation_db if present.
        """
        if not self.moltype.is_nucleic:
            raise new_moltype.MolTypeError(
                f"moltype must be a DNA/RNA, not {self.moltype.name!r}"
            )

        translated = {}
        # do the translation
        for seq in self.seqs:
            pep = seq.get_translation(
                gc,
                incomplete_ok=incomplete_ok,
                include_stop=include_stop,
                trim_stop=trim_stop,
            )
            translated[seq._seq.seqid] = numpy.array(pep)

        pep_moltype = new_moltype.get_moltype(
            "protein_with_stop" if include_stop else "protein"
        )
        seqs_data = self._seqs_data.from_seqs(
            data=translated,
            alphabet=pep_moltype.most_degen_alphabet(),
            offset=self._seqs_data.offset,
        )
        return self.__class__(
            seqs_data=seqs_data,
            moltype=pep_moltype,
            name_map=self._name_map,
            info=self.info,
            source=self.source,
            is_reversed=False,  # reversed not meaningful for a protein
            **kwargs,
        )

    def rc(self):
        """Returns the reverse complement of all sequences in the collection.
        A synonym for reverse_complement.
        """
        init_kwargs = self._get_init_kwargs()
        init_kwargs["is_reversed"] = not self._is_reversed
        return self.__class__(**init_kwargs)

    def reverse_complement(self):
        """Returns the reverse complement of all sequences in the collection.
        A synonym for rc.
        """
        return self.rc()

    def distance_matrix(self, calc: str = "pdist"):
        """Estimated pairwise distance between sequences

        Parameters
        ----------
        calc
            The distance calculation method to use, either "pdist" or "jc69".
            - "pdist" is an approximation of the proportion sites different.
            - "jc69" is an approximation of the Jukes Cantor distance.

        Returns
        -------
        DistanceMatrix
            Estimated pairwise distances between sequences in the collection

        Notes
        -----
        pdist approximates the proportion sites different from the Jaccard
        distance. Coefficients for the approximation were derived from a
        polynomial fit between Jaccard distance of kmers with k=10 and the
        proportion of sites different using mammalian 106 protein coding
        gene DNA sequence alignments.

        jc69 approximates the Jukes Cantor distance using the approximated
        proportion sites different, i.e., a transformation of the above.
        """
        from cogent3.app.dist import get_approx_dist_calc

        # check moltype
        if len(self.moltype.alphabet) != 4:
            raise NotImplementedError("only defined for DNA/RNA molecular types")

        # assert we have more than one sequence in the SequenceCollection
        if self.num_seqs == 1:
            raise ValueError(
                "Pairwise distance cannot be computed for a single sequence. "
                "Please provide at least two sequences."
            )

        dist_calc_app = get_approx_dist_calc(
            dist=calc, num_states=len(self.moltype.alphabet)
        )

        return dist_calc_app(self)

    def copy_annotations(self, seq_db: SupportsFeatures) -> None:
        """copy annotations into attached annotation db

        Parameters
        ----------
        seq_db
            compatible annotation db

        Notes
        -----
        Only copies annotations for records with seqid in self.names
        """
        if not isinstance(seq_db, SupportsFeatures):
            raise TypeError(
                f"type {type(seq_db)} does not match SupportsFeatures interface"
            )

        num = 0
        for seqid in self.names:
            num += seq_db.num_matches(seqid=seqid)
            if num > 0:
                break
        else:
            # no matching ID's, nothing to do
            return

        if self.annotation_db is None:
            self.annotation_db = type(seq_db)()

        if self.annotation_db.compatible(seq_db, symmetric=False):
            # our db contains the tables in other, so we update in place
            self.annotation_db.update(annot_db=seq_db, seqids=self.names)
        else:
            # we use the union method to define a new one
            # the setter handles propagation of the new instance to bound
            # sequences
            self.annotation_db = self.annotation_db.union(seq_db)

    def make_feature(
        self,
        *,
        feature: FeatureDataType,
    ) -> Feature:
        """
        create a feature on named sequence, or on the collection itself

        Parameters
        ----------
        feature
            a dict with all the necessary data to construct a feature

        Returns
        -------
        Feature

        Notes
        -----
        To get a feature AND add it to annotation_db, use add_feature().
        """
        return self.seqs[feature["seqid"]].make_feature(feature)

    def add_feature(
        self,
        *,
        seqid: str,
        biotype: str,
        name: str,
        spans: list[tuple[int, int]],
        parent_id: OptStr = None,
        strand: str = "+",
    ) -> Feature:
        """
        add feature on named sequence

        Parameters
        ----------
        seqid
            seq name to associate with
        parent_id
            name of the parent feature
        biotype
            biological type
        name
            feature name
        spans
            plus strand coordinates
        strand
            either '+' or '-'

        Returns
        -------
        Feature
        """
        if seqid and seqid not in self.names:
            raise ValueError(f"unknown {seqid=}")

        feature = {k: v for k, v in locals().items() if k != "self"}

        self.annotation_db.add_feature(**feature)
        feature.pop("parent_id", None)
        return self.make_feature(feature=feature)

    def get_features(
        self,
        *,
        seqid: Union[str, Iterator[str]] = None,
        biotype: OptStr = None,
        name: OptStr = None,
        start: OptInt = None,
        stop: OptInt = None,
        allow_partial: bool = False,
        **kwargs,
    ) -> Iterator[Feature]:
        """yields Feature instances

        Parameters
        ----------
        seqid
            limit search to features on this named sequence, defaults to search all
        biotype
            biotype of the feature, e.g. CDS, gene
        name
            name of the feature
        start
            start position of the feature (not inclusive)
        stop
            stop position of the feature (inclusive)
        allow_partial
            allow features partially overlaping self
        kwargs
            additional keyword arguments to query the annotation db

        Notes
        -----
        - When dealing with a nucleic acid moltype, the returned features will
        yield a sequence segment that is consistently oriented irrespective
        of strand of the current instance.
        - start is non-inclusive, so if allow_partial is False, only features
        strictly starting after start will be returned.

        """

        if not self.annotation_db:
            return None

        if seqid and (seqid not in self.names):
            raise ValueError(f"unknown {seqid=}")

        for feature in self.annotation_db.get_features_matching(
            seqid=seqid,
            biotype=biotype,
            name=name,
            on_alignment=False,
            start=start,
            stop=stop,
            allow_partial=allow_partial,
            **kwargs,
        ):
            seqname = feature["seqid"]
            seq = self.seqs[seqname]
            if offset := seq.annotation_offset:
                feature["spans"] = (numpy.array(feature["spans"]) - offset).tolist()
            yield seq.make_feature(feature, self)

    def to_fasta(self, block_size: int = 60) -> str:
        """Return collection in Fasta format.

        Parameters
        ----------
        block_size
            the sequence length to write to each line,
            by default 60

        Returns
        -------
        The collection in Fasta format.
        """
        return seqs_to_fasta(self.to_dict(), block_size=block_size)

    def to_phylip(self):
        """
        Return collection in PHYLIP format and mapping to sequence ids

        Notes
        -----
        raises exception if sequences do not all have the same length
        """
        if self.is_ragged():
            raise ValueError("not all seqs same length, cannot convert to phylip")

        return alignment_to_phylip(self.to_dict())

    def write(self, filename: str, file_format: OptStr = None, **kwargs):
        """Write the sequences to a file, preserving order of sequences.

        Parameters
        ----------
        filename
            name of the sequence file
        file_format
            format of the sequence file

        Notes
        -----

        If file_format is None, will attempt to infer format from the filename
        suffix.
        """

        suffix, _ = get_format_suffixes(filename)
        if file_format is None and suffix:
            file_format = suffix

        if file_format == "json":
            with atomic_write(filename, mode="wt") as f:
                f.write(self.to_json())
            return

        if "order" not in kwargs:
            kwargs["order"] = self.names

        save_to_filename(self.to_dict(), filename, file_format, **kwargs)

    def dotplot(
        self,
        name1: OptStr = None,
        name2: OptStr = None,
        window: int = 20,
        threshold: OptInt = None,
        k: OptInt = None,
        min_gap: int = 0,
        width: int = 500,
        title: OptStr = None,
        rc: bool = False,
        biotype: typing.Union[str, tuple[str]] = "gene",
        show_progress: bool = False,
    ):
        """make a dotplot between specified sequences. Random sequences
        chosen if names not provided.

        Parameters
        ----------
        name1, name2
            names of sequences -- if not provided, a random choice is made
        window
            segment size for comparison between sequences
        threshold
            windows where the sequences are identical >= threshold are a match
        k
            size of k-mer to break sequences into. Larger values increase
            speed but reduce resolution. If not specified, and
            window == threshold, then k is set to window. Otherwise, it is
            computed as the maximum of {threshold // (window - threshold), 5}.
        min_gap
            permitted gap for joining adjacent line segments, default is no gap
            joining
        width
            figure width. Figure height is computed based on the ratio of
            len(seq1) / len(seq2)
        title
            title for the plot
        rc
            include dotplot of reverse compliment also. Only applies to Nucleic
            acids moltypes
        biotype
            if selected sequences are annotated, display only these biotypes

        Returns
        -------
        a Drawable or AnnotatedDrawable
        """
        from cogent3.draw.dotplot import Dotplot
        from cogent3.draw.drawable import AnnotatedDrawable

        if k is not None:
            assert 0 < k < window, "k must be smaller than window size"

        if len(self.names) == 1:
            name1 = name2 = self.names[0]
        elif name1 is None and name2 is None:
            name1, name2 = list(numpy.random.choice(self.names, size=2, replace=False))
        elif not (name1 and name2):
            names = list(set(self.names + [None]) ^ {name1, name2})
            name = list(numpy.random.choice(names, size=1))[0]
            name1 = name1 or name
            name2 = name2 or name

        if not {name1, name2} <= set(self.names):
            msg = f"{name1}, {name2} missing"
            raise ValueError(msg)

        seq1 = self.get_seq(seqname=name1, copy_annotations=False)
        seq2 = self.get_seq(seqname=name2, copy_annotations=False)
        annotated = seq1.is_annotated(biotype=biotype) or seq2.is_annotated(
            biotype=biotype
        )
        dotplot = Dotplot(
            seq1,
            seq2,
            False,
            window=window,
            threshold=threshold,
            k=k,
            min_gap=min_gap,
            xtitle=None if annotated else seq1.name,
            ytitle=None if annotated else seq2.name,
            title=title,
            moltype=self.moltype,
            rc=rc,
            show_progress=show_progress,
            width=width,
        )

        if annotated:
            data = getattr(seq1, "data", seq1)
            bottom = data.get_drawable(biotype=biotype)
            data = getattr(seq2, "data", seq2)
            left = data.get_drawable(biotype=biotype, vertical=True)
            dotplot = AnnotatedDrawable(
                dotplot,
                left_track=left,
                bottom_track=bottom,
                xtitle=seq1.name,
                ytitle=seq2.name,
                title=title,
                xrange=[0, len(seq1)],
                yrange=[0, len(seq2)],
            )

        return dotplot

    @UI.display_wrap
    def apply_pssm(
        self,
        pssm: PSSM = None,
        path: OptStr = None,
        background: numpy.ndarray = None,
        pseudocount: int = 0,
        names: OptList = None,
        ui=None,
    ) -> numpy.array:  # refactor: design: move to rich for progress bars?
        """scores sequences using the specified pssm

        Parameters
        ----------
        pssm :
            A profile.PSSM instance, if not provided, will be loaded from path
        path
            path to either a jaspar or cisbp matrix (path must end have a suffix
            matching the format).
        background
            background frequencies distribution
        pseudocount
            adjustment for zero in matrix
        names
            returns only scores for these sequences and in the name order

        Returns
        -------
        numpy array of log2 based scores at every position
        """
        assert not self.is_ragged(), "all sequences must have same length"
        assert pssm or path, "Must specify a PSSM or a path"
        assert not (pssm and path), "Can only specify one of pssm, path"

        if isinstance(names, str):
            names = [names]

        if path:
            pssm = load_pssm(path, background=background, pseudocount=pseudocount)

        assert set(pssm.motifs) == set(self.moltype)

        seqs = [self.seqs[n] for n in names] if names else self.seqs
        result = [pssm.score_seq(seq) for seq in ui.series(seqs)]

        return numpy.array(result)

    def get_ambiguous_positions(self):
        """Returns dict of seq:{position:char} for ambiguous chars.

        Used in likelihood calculations.
        """
        # refactor: performance
        result = {}
        for name in self.names:
            result[name] = ambig = {}
            for i, motif in enumerate(self.seqs[name]):
                if self.moltype.is_ambiguity(motif):
                    ambig[i] = motif
        return result

    def trim_stop_codons(self, gc: Any = 1, strict: bool = False):
        """Removes any terminal stop codons from the sequences

        Parameters
        ----------
        gc
            valid input to cogent3.get_code(), a genetic code object, number
            or name, defaults to standard code
        strict
            If True, raises an exception if a seq length not divisible by 3
        """
        if not self.has_terminal_stop(gc=gc, strict=strict):
            return self

        new_seqs = {
            s.name: s.trim_stop_codon(gc=gc, strict=strict).to_array(
                apply_transforms=False
            )
            for s in self.seqs
        }

        init_kwargs = self._get_init_kwargs()
        init_kwargs.pop("annotation_db", None)
        init_kwargs["seqs_data"] = self._seqs_data.from_seqs(
            data=new_seqs,
            alphabet=self._seqs_data.alphabet,
            offset=self._seqs_data.offset,
            check=False,
        )
        result = self.__class__(**init_kwargs)
        if self.annotation_db:
            result.annotation_db = self.annotation_db
        return result

    def counts_per_seq(
        self,
        motif_length: int = 1,
        include_ambiguity: bool = False,
        allow_gap: bool = False,
        exclude_unobserved: bool = False,
        warn: bool = False,
    ) -> MotifCountsArray:  # refactor: using array
        """counts of motifs per sequence

        Parameters
        ----------
        motif_length
            number of characters per tuple.
        include_ambiguity
            if True, motifs containing ambiguous characters from the seq moltype
            are included. No expansion of those is attempted.
        allow_gap
            if True, motifs containing a gap character are included.
        warn
            warns if motif_length > 1 and collection trimmed to produce motif
            columns.

        Notes
        -----

        only non-overlapping motifs are counted
        """
        counts = []
        motifs = set()
        for name in self.names:
            seq = self.get_seq(name)
            c = seq.counts(
                motif_length=motif_length,
                include_ambiguity=include_ambiguity,
                allow_gap=allow_gap,
                exclude_unobserved=exclude_unobserved,
                warn=warn,
            )
            motifs.update(c.keys())
            counts.append(c)
        motifs = list(sorted(motifs))
        for i, c in enumerate(counts):
            counts[i] = c.tolist(motifs)
        return MotifCountsArray(counts, motifs, row_indices=self.names)

    def counts(
        self,
        motif_length: int = 1,
        include_ambiguity: bool = False,
        allow_gap: bool = False,
        exclude_unobserved: bool = False,
    ) -> MotifCountsArray:
        """counts of motifs

        Parameters
        ----------
        motif_length
            number of elements per character.
        include_ambiguity
            if True, motifs containing ambiguous characters from the seq moltype
            are included. No expansion of those is attempted.
        allow_gap
            if True, motifs containing a gap character are included.
        exclude_unobserved
            if True, unobserved motif combinations are excluded.

        Notes
        -----

        only non-overlapping motifs are counted
        """
        per_seq = self.counts_per_seq(
            motif_length=motif_length,
            include_ambiguity=include_ambiguity,
            allow_gap=allow_gap,
            exclude_unobserved=exclude_unobserved,
        )
        return per_seq.motif_totals()

    def get_motif_probs(
        self,
        alphabet: new_alphabet.AlphabetABC = None,
        include_ambiguity: bool = False,
        exclude_unobserved: bool = False,
        allow_gap: bool = False,
        pseudocount: int = 0,
    ) -> dict:  # refactor: using array
        """Return a dictionary of motif probs, calculated as the averaged
        frequency across sequences.

        Parameters
        ----------
        alphabet
            alphabet to use for motifs
        include_ambiguity
            if True resolved ambiguous codes are included in estimation of
            frequencies.
        exclude_unobserved
            if True, motifs that are not present in the alignment are excluded
            from the returned dictionary.
        allow_gap
            allow gap motif
        pseudocount
            value to add to each count

        Notes
        -----

        only non-overlapping motifs are counted
        """
        moltype = self.moltype
        if alphabet is None:
            alphabet = moltype.alphabet
            if allow_gap:
                alphabet = moltype.gapped_alphabet

        counts = {}
        for seq_name in self.names:
            sequence = self.seqs[seq_name]
            motif_len = alphabet.motif_len
            if motif_len > 1:
                posns = list(range(0, len(sequence) + 1 - motif_len, motif_len))
                sequence = [sequence[i : i + motif_len] for i in posns]
            for motif in sequence:
                if not allow_gap and self.moltype.gap in motif:
                    continue

                if motif in counts:
                    counts[motif] += 1
                else:
                    counts[motif] = 1

        probs = {}
        if not exclude_unobserved:
            for motif in alphabet:
                probs[motif] = pseudocount

        for motif, count in list(counts.items()):
            motif_set = moltype.resolve_ambiguity(motif, alphabet=alphabet)
            if len(motif_set) > 1:
                if include_ambiguity:
                    count = float(count) / len(motif_set)
                else:
                    continue
            for motif in motif_set:
                probs[motif] = probs.get(motif, pseudocount) + count

        total = float(sum(probs.values()))
        for motif in probs:
            probs[motif] /= total

        return probs

    def probs_per_seq(
        self,
        motif_length: int = 1,
        include_ambiguity: bool = False,
        allow_gap: bool = False,
        exclude_unobserved: bool = False,
        warn: bool = False,
    ) -> MotifFreqsArray:
        """return frequency array of motifs per sequence

        Parameters
        ----------
        motif_length
            number of characters per motif
        include_ambiguity
            if True, include motifs containing ambiguous characters
        allow_gap
            if True, include motifs containing a gap character
        exclude_unobserved
            if True, exclude motifs not present in the sequences in
            the resulting array
        warn
            warns if motif_length > 1 and collection trimmed to produce motif
            columns.
        """

        counts = self.counts_per_seq(
            motif_length=motif_length,
            include_ambiguity=include_ambiguity,
            allow_gap=allow_gap,
            exclude_unobserved=exclude_unobserved,
            warn=warn,
        )
        return None if counts is None else counts.to_freq_array()

    def entropy_per_seq(
        self,
        motif_length: int = 1,
        include_ambiguity: bool = False,
        allow_gap: bool = False,
        exclude_unobserved: bool = True,
        warn: bool = False,
    ) -> numpy.ndarray:
        """Returns the Shannon entropy per sequence.

        Parameters
        ----------
        motif_length: int
            number of characters per tuple.
        include_ambiguity: bool
            if True, motifs containing ambiguous characters
            from the seq moltype are included. No expansion of those is attempted.
        allow_gap: bool
            if True, motifs containing a gap character are included.
        exclude_unobserved: bool
            if True, unobserved motif combinations are excluded.
        warn
            warns if motif_length > 1 and alignment trimmed to produce
            motif columns

        Notes
        -----
        For motif_length > 1, it's advisable to specify exclude_unobserved=True,
        this avoids unnecessary calculations.
        """
        probs = self.probs_per_seq(
            motif_length=motif_length,
            include_ambiguity=include_ambiguity,
            allow_gap=allow_gap,
            exclude_unobserved=exclude_unobserved,
            warn=warn,
        )

        return None if probs is None else probs.entropy()

    def get_lengths(
        self, include_ambiguity: bool = False, allow_gap: bool = False
    ) -> dict[str, int]:
        """returns sequence lengths as a dict of {seqid: length}

        Parameters
        ----------
        include_ambiguity
            if True, motifs containing ambiguous characters
            from the seq moltype are included. No expansion of those is attempted.
        allow_gap
            if True, motifs containing a gap character are included.

        """
        counts = self.counts_per_seq(
            motif_length=1, include_ambiguity=include_ambiguity, allow_gap=allow_gap
        )
        return counts.row_sum()

    def pad_seqs(self, pad_length: OptInt = None):
        """Returns copy in which sequences are padded with the gap character to same length.

        Parameters
        ----------
        pad_length
            Length all sequences are to be padded to. Will pad to max sequence
            length if pad_length is None or less than max length.
        """

        max_len = max(
            self._seqs_data.get_seq_length(n) for n in self._name_map.values()
        )

        if pad_length is None:
            pad_length = max_len
        elif pad_length < max_len:
            pad_length = max_len

        padded_seqs = {}
        for seq in self.seqs:
            padded_seq = numpy.full(
                shape=pad_length,
                fill_value=self.moltype.gapped_alphabet.gap_index,
                dtype=self.moltype.most_degen_alphabet().dtype,
            )
            padded_seq[: len(seq)] = numpy.array(seq)
            # the padded_seqs dict will be used to create the seqs_data, so the
            # keys should be the seqids from the original seqs_data, if this differs
            # from the seq name, this will be recorded in the name_map
            parent_name = seq._seq.seqid
            padded_seqs[parent_name] = padded_seq

        init_kwargs = self._get_init_kwargs()
        # when we access .seqs, if the collection has been reversed, this will have
        # been applied to the returned Sequence, so we reset it to False for the
        # returned collection
        init_kwargs["is_reversed"] = False
        init_kwargs["seqs_data"] = self._seqs_data.from_seqs(
            data=padded_seqs,
            alphabet=self._seqs_data.alphabet,
            offset=self._seqs_data.offset,
        )
        return self.__class__(**init_kwargs)

    def strand_symmetry(self, motif_length: int = 1):
        """returns dict of strand symmetry test results per seq"""
        return {s.name: s.strand_symmetry(motif_length=motif_length) for s in self.seqs}

    def is_ragged(self) -> bool:
        return (
            len(set(self._seqs_data.get_seq_length(n) for n in self._name_map.values()))
            > 1
        )

    def has_terminal_stop(self, gc: Any = None, strict: bool = False) -> bool:
        """Returns True if any sequence has a terminal stop codon.

        Parameters
        ----------
        gc
            valid input to cogent3.get_code(), a genetic code object, number
            or name
        strict
            If True, raises an exception if a seq length not divisible by 3
        """

        for seq_name in self.names:
            seq = self.seqs[seq_name]
            if seq.has_terminal_stop(gc=gc, strict=strict):
                return True
        return False

    def get_identical_sets(
        self, mask_degen: bool = False
    ) -> list[set]:  # refactor: array/simplify
        """returns sets of names for sequences that are identical

        Parameters
        ----------
        mask_degen
            if True, degenerate characters are ignored

        """

        if self.is_ragged():
            raise ValueError("not all seqs same length, cannot get identical sets")

        if mask_degen and not self.moltype.degen_alphabet:
            warnings.warn(
                "in get_identical_sets, mask_degen has no effect as moltype "
                f"{self.moltype.label!r} has no degenerate characters",
                UserWarning,
            )
            mask_degen = False

        def reduced(seq, indices):
            return "".join(seq[i] for i in range(len(seq)) if i not in indices)

        identical_sets = []
        seen = []

        # if strict, we do a sort and one pass through the list
        seqs = self.to_dict()
        if not mask_degen:
            seqs_names = [(s, n) for n, s in seqs.items()]
            seqs_names.sort()
            matched = None
            dupes = defaultdict(set)
            for i in range(len(seqs_names) - 1):
                if seqs_names[i][0] == seqs_names[i + 1][0]:
                    matched = seqs_names[i][1] if matched is None else matched
                    dupes[matched].update([seqs_names[i + 1][1], matched])
                else:
                    matched = None
            identical_sets = list(dupes.values())
            return identical_sets

        mask_posns = {
            name: self.moltype.get_degenerate_positions(seq, include_gap=True)
            for name, seq in seqs.items()
        }

        for i in range(len(self.names) - 1):
            n1 = self.names[i]
            if n1 in seen:
                continue

            seq1 = seqs[n1]
            group = set()
            for j in range(i + 1, len(self.names)):
                n2 = self.names[j]
                if n2 in seen:
                    continue

                seq2 = seqs[n2]
                pos = mask_posns[n1] + mask_posns[n2]

                if pos:
                    seq1 = reduced(seq1, pos)
                    seq2 = reduced(seq2, pos)

                if seq1 == seq2:
                    seen.append(n2)
                    group.update([n1, n2])

            if group:
                identical_sets.append(group)

        return identical_sets

    def get_similar(
        self,
        target: new_sequence.Sequence,
        min_similarity: float = 0.0,
        max_similarity: float = 1.0,
        metric: Callable[
            [new_sequence.Sequence, new_sequence.Sequence], float
        ] = new_sequence.frac_same,
        transform: bool = None,
    ) -> SequenceCollection:
        """Returns new SequenceCollection containing sequences similar to target.

        Parameters
        ----------
        target
            sequence object to compare to. Can be in the collection.
        min_similarity
            minimum similarity that will be kept. Default 0.0.
        max_similarity
            maximum similarity that will be kept. Default 1.0.
        metric
            a similarity function to use. Must be f(first_seq, second_seq).
            The default metric is fraction similarity, ranging from 0.0 (0%
            identical) to 1.0 (100% identical). The Sequence class have lots
            of methods that can be passed in as unbound methods to act as the
            metric, e.g. frac_same_gaps.
        transform
            transformation function to use on the sequences before the metric
            is calculated. If None, uses the whole sequences in each case. A
            frequent transformation is a function that returns a specified range
            of a sequence, e.g. eliminating the ends. Note that the transform
            applies to both the real sequence and the target sequence.

        Notes
        -----
        both min_similarity and max_similarity are inclusive.

        Warning
        -------
        if the transformation changes the type of the sequence (e.g. extracting
        a string from an RnaSequence object), distance metrics that depend on
        instance data of the original class may fail.
        """
        if transform:
            target = transform(target)

        def m(x):
            return metric(target, x)

        if transform:

            def f(x):
                result = m(transform(x))
                return min_similarity <= result <= max_similarity

        else:

            def f(x):
                result = m(x)
                return min_similarity <= result <= max_similarity

        return self.take_seqs_if(f)

    def __str__(self):
        """Returns self in FASTA-format, respecting name order."""
        from cogent3.format.alignment import FORMATTERS

        return FORMATTERS["fasta"](self.to_dict())

    def __eq__(self, other: SequenceCollection) -> bool:
        self_init = self._get_init_kwargs()
        other_init = other._get_init_kwargs()
        for key, self_val in self_init.items():
            if key in ("annotation_db", "slice_record"):
                continue
            other_val = other_init.get(key)
            if self_val != other_val:
                return False
        return True

    def __ne__(self, other: SequenceCollection) -> bool:
        return not self.__eq__(other)

    def __repr__(self):
        seqs = []
        limit = 10
        delimiter = ""

        repr_seq_names = [min(self.names, key=lambda name: len(self.seqs[name]))]
        if len(self.names) > 1:
            # In case of a tie, min and max return first.
            # reversed ensures if all seqs are of same length, different seqs are returned
            repr_seq_names.append(
                max(reversed(self.names), key=lambda name: len(self.seqs[name]))
            )

        for name in repr_seq_names:
            elts = list(str(self.seqs[name])[: limit + 1])
            if len(elts) > limit:
                elts[-1] = "..."
            seqs.append(f"{name}[{delimiter.join(elts)}]")

        if len(self.names) > 2:
            seqs.insert(1, "...")

        seqs = ", ".join(seqs)

        return f"{len(self.names)}x ({seqs}) {self.moltype.label} seqcollection"

    def _repr_html_(self) -> str:
        settings = self._repr_policy.copy()
        env_vals = get_setting_from_environ(
            "COGENT3_ALIGNMENT_REPR_POLICY",
            dict(num_seqs=int, num_pos=int, wrap=int),
        )
        settings.update(env_vals)
        return self.to_html(
            name_order=self.names[: settings["num_seqs"]],
            limit=settings["num_pos"],
            wrap=settings["wrap"],
        )

    def to_html(
        self,
        name_order: Optional[typing.Sequence[str]] = None,
        wrap: int = 60,
        limit: OptInt = None,
        colors: Optional[Mapping[str, str]] = None,
        font_size: int = 12,
        font_family: str = "Lucida Console",
    ) -> str:
        """returns html with embedded styles for sequence colouring

        Parameters
        ----------
        name_order
            order of names for display.
        wrap
            number of columns per row
        limit
            truncate view of collection to this length
        colors
            {character
            moltype.
        font_size
            in points. Affects labels and sequence and line spacing
            (proportional to value)
        font_family
            string denoting font family

        Examples
        --------

        In a jupyter notebook, this code is used to provide the representation.

        .. code-block:: python

            seq_col  # is rendered by jupyter

        You can directly use the result for display in a notebook as

        .. code-block:: python

            from IPython.core.display import HTML

            HTML(seq_col.to_html())
        """
        css, styles = self.moltype.get_css_style(
            colors=colors, font_size=font_size, font_family=font_family
        )

        seq_lengths = numpy.array(
            list(self._seqs_data.get_seq_length(n) for n in self._name_map.values())
        )
        min_val = seq_lengths.min()
        max_val = seq_lengths.max()
        med_val = numpy.median(seq_lengths)

        if name_order:
            selected = self.take_seqs(name_order)
        else:
            name_order = self.names
            selected = self

        # Stylise each character in each sequence
        gaps = "".join(frozenset([selected.moltype.gap, selected.moltype.missing]))
        template = '<span class="%s">%%s</span>'
        styled_seqs = defaultdict(list)
        max_truncated_len = 0
        for name in name_order:
            sequence = str(self.seqs[name])[:limit]
            seq_len = len(sequence)
            max_truncated_len = max(seq_len, max_truncated_len)
            start_gap = re.search(f"^[{gaps}]+", sequence)
            end_gap = re.search(f"[{gaps}]+$", sequence)
            start = 0 if start_gap is None else start_gap.end()
            end = seq_len if end_gap is None else end_gap.start()

            seq = []
            for i, char in enumerate(sequence):
                if i < start or i >= end:
                    style = f"terminal_ambig_{self.moltype.label}"
                else:
                    style = styles[char]
                s = template % style
                s = s % char
                seq.append(s)

            styled_seqs[name] = seq

        # Ensure all sublists are of same length
        for name in styled_seqs:
            if len(styled_seqs[name]) < max_truncated_len:
                styled_seqs[name].extend(
                    [""] * (max_truncated_len - len(styled_seqs[name]))
                )

        # Make html table
        seqs = numpy.array([styled_seqs[n] for n in name_order], dtype="O")
        table = ["<table>"]
        seq_ = "<td>%s</td>"
        label_ = '<td class="label">%s</td>'
        num_row_ = '<tr class="num_row"><td></td><td><b>{:,d}</b></td></tr>'
        for i in range(0, max_truncated_len, wrap):
            table.append(num_row_.format(i))
            seqblock = seqs[:, i : i + wrap].tolist()
            for n, s in zip(name_order, seqblock):
                s = "".join(s)
                # Filter out rows that are empty (due to combination of shorter sequences + wrapping)
                if s != "":
                    row = "".join([label_ % n, seq_ % s])
                    table.append(f"<tr>{row}</tr>")
        table.append("</table>")
        if (
            limit
            and limit < len(selected.names)
            or name_order
            and len(name_order) < len(selected.names)
        ):
            summary = (
                "%s x {min=%s, median=%s, max=%s} (truncated to %s x %s) %s sequence collection"
            ) % (
                self.num_seqs,
                min_val,
                med_val,
                max_val,
                len(name_order) if name_order else len(selected.names),
                limit or len(selected),
                selected.moltype.label,
            )
        else:
            summary = ("%s x {min=%s, median=%s, max=%s} %s sequence collection") % (
                self.num_seqs,
                min_val,
                med_val,
                max_val,
                selected.moltype.label,
            )

        text = [
            "<style>",
            ".c3align table {margin: 10px 0;}",
            ".c3align td { border: none !important; text-align: left !important; }",
            ".c3align tr:not(.num_row) td span {margin: 0 2px;}",
            ".c3align tr:nth-child(even) {background: #f7f7f7;}",
            ".c3align .num_row {background-color:rgba(161, 195, 209, 0.5) !important; border-top: solid 1px black; }",
            ".c3align .label { font-size: %dpt ; text-align: right !important; "
            "color: black !important; padding: 0 4px; display: table-cell !important; "
            "font-weight: normal !important; }" % font_size,
            "\n".join([".c3align " + style for style in css]),
            "</style>",
            '<div class="c3align">',
            "\n".join(table),
            f"<p><i>{summary}</i></p>",
            "</div>",
        ]
        return "\n".join(text)

    def set_repr_policy(
        self,
        num_seqs: OptInt = None,
        num_pos: OptInt = None,
        ref_name: OptInt = None,
        wrap: OptInt = None,
    ):
        """specify policy for repr(self)

        Parameters
        ----------
        num_seqs
            number of sequences to include in represented display.
        num_pos
            length of sequences to include in represented display.
        ref_name
            name of sequence to be placed first, or "longest" (default).
            If latter, indicates longest sequence will be chosen.
        wrap
            number of printed bases per row
        """
        if num_seqs:
            if not isinstance(num_seqs, int):
                raise TypeError("num_seqs is not an integer")
            self._repr_policy["num_seqs"] = num_seqs

        if num_pos:
            if not isinstance(num_pos, int):
                raise TypeError("num_pos is not an integer")
            self._repr_policy["num_pos"] = num_pos

        if ref_name:
            if not isinstance(ref_name, str):
                raise TypeError("ref_name is not a string")

            if ref_name != "longest" and ref_name not in self.names:
                raise ValueError(f"no sequence name matching {ref_name}")

            self._repr_policy["ref_name"] = ref_name

        if wrap:
            if not isinstance(wrap, int):
                raise TypeError("wrap is not an integer")
            self._repr_policy["wrap"] = wrap


@register_deserialiser(get_object_provenance(SequenceCollection))
def deserialise_sequence_collection(data) -> SequenceCollection:
    return SequenceCollection.from_rich_dict(data)


@singledispatch
def merged_db_collection(seqs) -> SupportsFeatures:
    """return one AnnotationDb from a collection of sequences

    Parameters
    ----------
    seqs
        iterable list of data

    Returns
    -------
    list of all annotation db's

    Raises
    ------
    TypeError if different classes of AnnotationDb
    """
    first = None
    merged = None
    for seq in seqs:
        if not isinstance(seq, new_sequence.Sequence):
            continue

        db = seq.annotation_db

        if first is None and db:
            # todo gah should this be a copy so immutable?
            first = db
            merged = first
            continue

        if first is None or db is None or first is db:
            continue
        first.update(db)

    return merged


@merged_db_collection.register
def _(seqs: dict) -> SupportsFeatures:
    return merged_db_collection(seqs.values())


@dataclasses.dataclass
class raw_seq_data:
    seq: StrORBytesORArray
    name: OptStr = None
    parent_name: OptStr = None
    offset: int = 0
    is_reversed: bool = False


@singledispatch
def coerce_to_raw_seq_data(
    seq, moltype: new_moltype.MolType, name: OptStr = None
) -> raw_seq_data:
    if isinstance(seq, Aligned):
        name = name or seq.name
        seq = str(seq)
        return coerce_to_raw_seq_data(seq, moltype, name)
    raise TypeError(f"coerce_to_seq_data not implemented for {type(seq)}")


@coerce_to_raw_seq_data.register
def _(
    seq: new_sequence.Sequence, moltype: new_moltype.MolType, name: str
) -> raw_seq_data:
    seq = seq.to_moltype(moltype)
    parent_name, start, _, step = seq.parent_coordinates()
    # we always get the "plus strand" seq
    # because reverse complementing is done via the Sequence instance
    # and the orientation with respect to records in a bound db needs
    # to be preserved (that annotation db is extracted elsewhere)
    raw_seq = seq.to_array(apply_transforms=False)
    return raw_seq_data(
        seq=raw_seq,
        name=name or seq.name,
        parent_name=parent_name,
        offset=start,
        is_reversed=step < 0,
    )


@coerce_to_raw_seq_data.register
def _(seq: str, moltype: new_moltype.MolType, name: OptStr = None) -> raw_seq_data:
    return raw_seq_data(seq=seq, name=name)


@coerce_to_raw_seq_data.register
def _(
    seq: numpy.ndarray, moltype: new_moltype.MolType, name: OptStr = None
) -> raw_seq_data:
    return raw_seq_data(seq=seq, name=name)


@coerce_to_raw_seq_data.register
def _(seq: bytes, moltype: new_moltype.MolType, name: OptStr = None) -> raw_seq_data:
    return raw_seq_data(seq=seq, name=name)


CT = tuple[dict[str, StrORBytesORArray], dict[str, int], int, dict[str, str]]


@singledispatch
def prep_for_seqs_data(data, moltype: new_moltype.MolType, seq_namer: _SeqNamer) -> CT:
    # refactor: handle conversion of SeqView to SeqDataView.
    raise NotImplementedError(
        f"coerce_to_seqs_data_dict not implemented for {type(data)}"
    )


@prep_for_seqs_data.register
def _(data: dict, moltype: new_moltype.MolType, seq_namer: _SeqNamer) -> CT:
    seqs = {}  # for the (Aligned)SeqsDataABC
    offsets = {}  # for the (Aligned)SeqsDataABC
    rvd = 0
    name_map = {}  # for the sequence collection
    # if we have a dict of Sequences, {name: seq, ...}, then the provided names
    # may differ to the name attribute on the Sequences. If the Sequences have
    # annotations, then we will need to map between the names in order to
    # query the annotation database. We do this by creating a name_map.
    # Note that we do (seq.name or name) to handle when the Sequence name is
    # None
    for name, seq in data.items():
        name = seq_namer(seq=seq, name=name)
        seq_data = coerce_to_raw_seq_data(seq, moltype, name=name)
        offsets[seq_data.parent_name or name] = seq_data.offset
        seqs[seq_data.parent_name or seq_data.name] = seq_data.seq
        rvd += 1 if seq_data.is_reversed else 0
        name_map[name] = seq_data.parent_name or name

    return seqs, offsets, rvd, name_map


@prep_for_seqs_data.register
def _(data: list, moltype: new_moltype.MolType, seq_namer: _SeqNamer) -> CT:
    if not isinstance(data[0], new_sequence.Sequence):
        with contextlib.suppress(ValueError):
            return prep_for_seqs_data(dict(data), moltype, seq_namer)

    result = {seq_namer(seq=record): record for record in data}
    return prep_for_seqs_data(result, moltype, seq_namer)


@prep_for_seqs_data.register
def _(data: tuple, moltype: new_moltype.MolType, seq_namer: _SeqNamer) -> CT:
    return prep_for_seqs_data(list(data), moltype, seq_namer)


@prep_for_seqs_data.register
def _(data: set, moltype: new_moltype.MolType, seq_namer: _SeqNamer) -> CT:
    return prep_for_seqs_data(list(data), moltype, seq_namer)


@prep_for_seqs_data.register
def _(
    data: SequenceCollection, moltype: new_moltype.MolType, seq_namer: _SeqNamer
) -> CT:
    return prep_for_seqs_data({seq_namer(s): s for s in data.seqs}, moltype, seq_namer)


@singledispatch
def make_unaligned_seqs(
    data: Union[dict[str, StrORBytesORArray], list, SeqsDataABC],
    *,
    moltype: Union[str, new_moltype.MolType],
    label_to_name: OptRenamerCallable = None,
    info: OptDict = None,
    source: OptPathType = None,
    annotation_db: SupportsFeatures = None,
    offset: typing.Optional[DictStrInt] = None,
    name_map: typing.Optional[DictStrStr] = None,
    is_reversed: OptBool = None,
) -> SequenceCollection:
    """Initialise an unaligned collection of sequences.

    Parameters
    ----------
    data
        sequence data, a SeqsData, a dict {name: seq, ...}, an iterable of sequences
    moltype
        string representation of the moltype, e.g., 'dna', 'protein'.
    label_to_name
        function for converting original names into other names.
    info
        a dict from which to make an info object
    source
        origins of this data, defaults to 'unknown'. Converted to a string
        and added to info["source"].
    annotation_db
        annotation database to attach to the collection
    offset
        a dict mapping names to annotation offsets
    name_map
        a dict mapping sequence names to "parent" sequence names. The parent
        name will be used for querying a annotation_db.
    is_reversed
        flag indicating whether the sequences are reversed with respect to the
        underlying data.

    Notes
    -----
    If no annotation_db is provided, but the sequences are annotated, an
    annotation_db is created by merging any annotation db's found in the sequences.
    If the sequences are annotated AND an annotation_db is provided, only the
    annotation_db is used.
    """
    # refactor: design
    # rename offset to offsets as it could track potentially multiple offsets

    # refactor: design
    # define a source attribute rather than storing as .info["source"]
    # this will also replace the previous name attribute

    # refactor: design
    # currently reversal can only be applied to the entire collection.
    # This should be made more flexible.

    moltype = new_moltype.get_moltype(moltype)
    alphabet = moltype.most_degen_alphabet()

    if len(data) == 0:
        raise ValueError("data must be at least one sequence.")

    annotation_db = annotation_db or merged_db_collection(data)

    # if we have Sequences, we need to construct the name map before we construct
    # the SeqsData object - however, if a name_map is provided, we assume that it
    # corrects for any naming differences in data and skip this step
    assign_names = _SeqNamer(name_func=label_to_name)
    seqs_data, offs, rvd, nm = prep_for_seqs_data(data, moltype, assign_names)
    offset = offset or {}
    offset = {**offs, **offset}
    # rvd is the count of sequences that have been reversed. It should be equal 0
    # or the number of sequences. If inbetween, the sequences are a mix of the two
    # which for now we do not support. However, if the user has provided a value
    # for is_reversed, we will use that.
    if is_reversed is not None:
        rvd = is_reversed
    elif rvd in {0, len(seqs_data)}:
        rvd = bool(rvd)
    else:
        rvd = False
        if annotation_db and len(annotation_db) > 0:
            warnings.warn(
                "Sequence strand is inconsistent, not applying the annotation db.",
                UserWarning,
            )
            annotation_db = None

    name_map = nm if name_map is None else name_map
    # seqs_data keys should be the same as the value of name_map, not the keys
    seqs_data = SeqsData(data=seqs_data, alphabet=alphabet, offset=offset)
    # we do not pass on offset/label_to_name as they are handled in this function
    return make_unaligned_seqs(
        seqs_data,
        moltype=moltype,
        info=info,
        source=source,
        annotation_db=annotation_db,
        name_map=name_map,
        is_reversed=rvd,
    )


@make_unaligned_seqs.register
def _(
    data: SeqsDataABC,
    *,
    moltype: Union[str, new_moltype.MolType],
    label_to_name: OptRenamerCallable = None,
    info: dict = None,
    source: OptPathType = None,
    annotation_db: SupportsFeatures = None,
    offset: dict[str, int] = None,
    name_map: dict[str, str] = None,
    is_reversed: OptBool = None,
) -> SequenceCollection:
    moltype = new_moltype.get_moltype(moltype)
    if not moltype.is_compatible_alphabet(data.alphabet):
        raise ValueError(
            f"Provided moltype: {moltype} is not compatible with SeqsData alphabet {data.alphabet}"
        )

    # we cannot set offset when creating from an SeqsData
    if offset:
        raise ValueError(f"Setting offset is not supported for {data=}")

    info = info if isinstance(info, dict) else {}
    info["source"] = str(source) if source else str(info.get("source", "unknown"))
    seqs = SequenceCollection(
        seqs_data=data,
        moltype=moltype,
        info=info,
        annotation_db=annotation_db,
        source=source,
        name_map=name_map,
        is_reversed=is_reversed or False,
    )
    if label_to_name:
        seqs = seqs.rename_seqs(label_to_name)
    return seqs


@singledispatch
def decompose_gapped_seq(
    seq: typing.union[StrORBytesORArray, new_sequence.Sequence],
    *,
    alphabet: new_alphabet.AlphabetABC,
) -> tuple[numpy.ndarray, numpy.ndarray]:
    """
    Takes a sequence with (or without) gaps and returns an ungapped sequence
    and a map of the position and length of gaps in the original parent sequence
    """
    raise NotImplementedError(
        f"decompose_gapped_seq not implemented for type {type(seq)}"
    )


@decompose_gapped_seq.register
def _(
    seq: numpy.ndarray,
    *,
    alphabet: new_alphabet.AlphabetABC,
) -> tuple[numpy.ndarray, numpy.ndarray]:
    return decompose_gapped_seq_array(seq.astype(alphabet.dtype), alphabet.gap_index)


@decompose_gapped_seq.register
def _(
    seq: str, *, alphabet: new_alphabet.AlphabetABC
) -> tuple[numpy.ndarray, numpy.ndarray]:
    if not alphabet.is_valid(seq):
        raise new_alphabet.AlphabetError(f"Sequence is invalid for alphabet {alphabet}")

    return decompose_gapped_seq(alphabet.to_indices(seq), alphabet=alphabet)


@decompose_gapped_seq.register
def _(
    seq: bytes, *, alphabet: new_alphabet.AlphabetABC
) -> tuple[numpy.ndarray, numpy.ndarray]:
    return decompose_gapped_seq(seq.decode("utf-8"), alphabet=alphabet)


@decompose_gapped_seq.register
def _(
    seq: new_sequence.Sequence, *, alphabet: new_alphabet.AlphabetABC
) -> tuple[numpy.ndarray, numpy.ndarray]:
    return decompose_gapped_seq(numpy.array(seq), alphabet=alphabet)


@numba.jit(cache=True)
def decompose_gapped_seq_array(
    seq: numpy.ndarray,
    gap_index: int,
    missing_index: int = -1,
) -> tuple[numpy.ndarray, numpy.ndarray]:  # pragma: no cover
    """
    extracts the ungapped sequence and gap data from a gapped sequence

    Parameters
    ----------
    seq
        numpy array representing a gapped sequence
    gap_index
        from an alphabet
    missing_index
        from an alphabet, represents index for missing character

    Returns
    -------
    ungapped, [[gap_pos in sequence coords, cumulative gap length]]

    Notes
    -----
    being called by decompose_gapped_seq
    A missing_index is an ambiguity code that includes the gap character.
    Be careful in providing this value when dealing with sequences that
    may have had a feature masking applied.
    """
    seqlen = len(seq)
    working = numpy.empty((seqlen, numpy.int64(2)), dtype=numpy.int64)

    in_gap = False
    num_gaps = 0
    start = 0
    for i, base in enumerate(seq):
        gapped = base == gap_index or base == missing_index
        if gapped and not in_gap:
            start = i
            in_gap = True
        elif not gapped and in_gap:
            working[num_gaps][:] = start, i - start
            num_gaps += 1
            in_gap = False

        if gapped and i == seqlen - 1:
            # end of sequence
            working[num_gaps][:] = start, i - start + 1
            num_gaps += 1

    if num_gaps == 0:
        return seq, numpy.empty((0, 2), dtype=numpy.int64)

    gap_coords = working[:num_gaps]
    gap_coords.T[1] = gap_coords.T[1].cumsum()
    # get gap start positions in sequence coords
    for index, cum_length in enumerate(numpy.append(0, gap_coords.T[1][:-1])):
        gap_coords[index][0] -= cum_length

    ungapped = numpy.empty(seqlen - gap_coords.T[1][-1], dtype=seq.dtype)
    seqpos = 0
    for b in seq:
        if b != gap_index:
            ungapped[seqpos] = b
            seqpos += 1

    return ungapped, gap_coords


@numba.jit(cache=True)
def compose_gapped_seq(
    ungapped_seq: numpy.ndarray, gaps: numpy.ndarray, gap_index: int
) -> numpy.ndarray:  # pragma: no cover
    """reconstruct a gapped sequence from an ungapped sequence and gap data"""
    if not len(gaps):
        return ungapped_seq

    gapped_len = len(ungapped_seq) + gaps[-1, 1]

    gapped_seq = numpy.empty(gapped_len, dtype=ungapped_seq.dtype)

    pos = 0
    ungapped_pos = 0
    prev_gap_len = 0
    for gap_pos, cum_gap_len in gaps:
        gap_len = cum_gap_len - prev_gap_len
        prev_gap_len = cum_gap_len

        gapped_seq[pos : pos + gap_pos - ungapped_pos] = ungapped_seq[
            ungapped_pos:gap_pos
        ]
        pos += gap_pos - ungapped_pos
        ungapped_pos = gap_pos

        gapped_seq[pos : pos + gap_len] = gap_index
        pos += gap_len

    gapped_seq[pos:] = ungapped_seq[ungapped_pos:]

    return gapped_seq


class Aligned:
    """A single sequence in an alignment."""

    __slots__ = ("_data", "_moltype", "_name", "_annotation_db")

    def __init__(
        self,
        data: AlignedDataView,
        moltype: new_moltype.MolType,
        name: OptStr = None,
        annotation_db: typing.Optional[SupportsFeatures] = None,
    ):
        self._data = data
        self._moltype = moltype
        self._name = name or data.seqid
        self._annotation_db = annotation_db

    def __len__(self) -> int:
        return len(self.map)

    @property
    def data(self) -> AlignedDataView:
        return self._data

    @property
    def map(self) -> IndelMap:
        return self.data.map

    @property
    def seq(self) -> new_sequence.Sequence:
        """Returns Sequence object, excluding gaps."""
        # if the slice record has abs(step) > 1, we cannot retain a connection
        # to the underlying aligned seq data container because the gaps are
        # not going to be modulo the step.
        if self.data.slice_record.plus_step == 1:
            # to complement or not handled by seq view
            seq = self.data.get_seq_view()
        elif self.data.slice_record.step > 1:
            # we have a step, but no complementing will be required
            seq = self.moltype.degap(self.data.gapped_array_value)
        else:
            # gapped_array_value gives the reverse of the plus strand
            # so we need to complement it. We do that here because with a
            # step != 1, we cannot retain a connection to the underlying
            # annotations
            seq = self.moltype.degap(self.data.gapped_array_value)
            seq = self.moltype.complement(seq)

        mt_seq = self.moltype.make_seq(seq=seq, name=self.data.seqid)
        ann_db = self.annotation_db if self.data.slice_record.plus_step == 1 else None
        mt_seq.replace_annotation_db(ann_db)
        return mt_seq

    @property
    def gapped_seq(self) -> new_sequence.Sequence:
        """Returns Sequence object, including gaps."""
        seq = self.data.gapped_array_value
        if self.data.slice_record.step < 0:
            seq = self.moltype.complement(seq)
        return self.moltype.make_seq(seq=seq, name=self.data.seqid)

    @property
    def moltype(self) -> new_moltype.MolType:
        return self._moltype

    @property
    def name(self) -> str:
        return self._name

    @property
    def annotation_db(self):
        return self._annotation_db

    @annotation_db.setter
    def annotation_db(self, value: SupportsFeatures):
        if value == self._annotation_db:
            return

        self._annotation_db = value

    def gap_vector(self) -> list[bool]:
        """Returns gap_vector of positions."""
        return self.gapped_seq.gap_vector()

    def make_feature(self, feature: FeatureDataType, alignment: "Alignment") -> Feature:
        """returns a feature, not written into annotation_db"""
        annot = self.seq.make_feature(feature)
        inverted = self.map.to_feature_map().inverse()
        # todo should indicate whether tidy or not
        return annot.remapped_to(alignment, inverted)

    def __str__(self) -> str:
        return str(self.gapped_seq)

    def __array__(self, dtype=None, copy=None) -> numpy.ndarray:
        return numpy.array(self.gapped_seq, dtype=dtype)

    def __bytes__(self) -> bytes:
        return bytes(self.gapped_seq)

    def __iter__(self):
        """Iterates over sequence one motif (e.g. char) at a time, incl. gaps"""
        yield from self.gapped_seq

    @singledispatchmethod
    def __getitem__(self, span: Union[int, slice]):
        raise NotImplementedError(f"__getitem__ not implemented for {type(span)}")

    @__getitem__.register
    def _(self, span: int):
        return self.__getitem__(slice(span, span + 1))

    @__getitem__.register
    def _(self, span: slice):
        return self.__class__(data=self.data[span], moltype=self.moltype)

    @__getitem__.register
    def _(self, span: FeatureMap):
        # we assume the feature map is in align coordinates
        data, gaps = self.slice_with_map(span)
        seqid = self.data.seqid
        seqs_data = self.data.parent.from_seqs_and_gaps(
            seqs={seqid: data},
            gaps={seqid: gaps},
            alphabet=self.moltype.most_degen_alphabet(),
        )
        view = seqs_data.get_view(seqid)

        return Aligned(view, self.moltype)

    def slice_with_map(self, span: FeatureMap) -> tuple[numpy.ndarray, numpy.ndarray]:
        start, end = span.start, span.end
        if span.useful and len(list(span.spans)) == 1:
            im = self.map[start:end]
            seq_start = self.map.get_seq_index(start)
            seq_end = self.map.get_seq_index(end)
            data = self.data.array_value[seq_start:seq_end]
            # .array_value will return the data in the correct orientation
            # which means we need to complement it if the data is reversed
            data = self.moltype.complement(data) if self.data.is_reversed else data
        elif not span.useful:
            im = self.map[start:end]
            data = self.data.array_value[:0]
        else:
            # multiple spans
            align_coords = span.get_coordinates()
            im = self.map.joined_segments(align_coords)
            seq_map = self.map.make_seq_feature_map(span)
            # self.seq will return the data in the correct orientation
            # and will complement it if the data is reversed
            data = numpy.array(self.seq.gapped_by_map(seq_map))

        gaps = numpy.array([im.gap_pos, im.cum_gap_lengths]).T
        return data, gaps

    def parent_coordinates(self, seq_coords=False):
        """returns seqid, start, stop, strand on the parent sequence

        Parameters
        ----------
        seq_coords
            if True, the coordinates for the unaligned sequence
        """
        strand = -1 if self.data.is_reversed else 1
        seqid = self.data.seqid
        if not seq_coords:
            start = self.data.slice_record.parent_start
            stop = self.data.slice_record.parent_stop
        else:
            # AlignedDataView.parent_seq_coords uses it's indelmap, etc..
            # to return the necessary coordinates
            seqid, start, stop, strand = self.data.parent_seq_coords()

        return (
            seqid,
            start,
            stop,
            strand,
        )

    @extend_docstring_from(new_sequence.Sequence.annotate_matches_to)
    def annotate_matches_to(
        self, pattern: str, biotype: str, name: str, allow_multiple: bool = False
    ):  # noqa
        return self.seq.annotate_matches_to(
            pattern=pattern,
            biotype=biotype,
            name=name,
            allow_multiple=allow_multiple,
        )

    def __repr__(self) -> str:
        # refactor: design
        # avoid using map in the repr
        return f"Aligned(map={self.data.map}, data={self.seq})"


class AlignedSeqsDataABC(SeqsDataABC):
    # all methods that are from SeqsDataABC should work in sequence coordinates,
    # all methods unique to AlignedSeqsDataABC should work in aligned coordinates.
    # all indices provided to AlignedSeqsDataABC should be on the plus strand.
    __slots__ = ()

    @classmethod
    @abstractmethod
    def from_seqs_and_gaps(
        cls,
        *,
        seqs: dict[str, StrORBytesORArray],
        gaps: dict[str, numpy.ndarray],
        alphabet: new_alphabet.AlphabetABC,
    ): ...

    @classmethod
    @abstractmethod
    def from_names_and_array(
        cls,
        *,
        names: list[str],
        data: numpy.ndarray,
        alphabet: new_alphabet.AlphabetABC,
    ): ...

    @property
    @abstractmethod
    def align_len(self) -> int: ...

    @abstractmethod
    def get_seq_array(
        self,
        *,
        seqid: str,
        start: OptInt = None,
        stop: OptInt = None,
        step: OptInt = None,
    ) -> numpy.ndarray: ...

    @abstractmethod
    def get_seq_str(
        self,
        *,
        seqid: str,
        start: OptInt = None,
        stop: OptInt = None,
        step: OptInt = None,
    ) -> str: ...

    @abstractmethod
    def get_seq_bytes(
        self,
        *,
        seqid: str,
        start: OptInt = None,
        stop: OptInt = None,
        step: OptInt = None,
    ) -> bytes: ...

    @abstractmethod
    def get_gapped_seq_array(
        self,
        *,
        seqid: str,
        start: OptInt = None,
        stop: OptInt = None,
        step: OptInt = None,
    ) -> numpy.ndarray: ...

    @abstractmethod
    def get_gapped_seq_str(
        self,
        *,
        seqid: str,
        start: OptInt = None,
        stop: OptInt = None,
        step: OptInt = None,
    ) -> str: ...

    @abstractmethod
    def get_gapped_seq_bytes(
        self,
        *,
        seqid: str,
        start: OptInt = None,
        stop: OptInt = None,
        step: OptInt = None,
    ) -> bytes: ...

    @abstractmethod
    def get_ungapped(
        self,
        name_map: dict[str, str],
        start: OptInt = None,
        stop: OptInt = None,
        step: OptInt = None,
    ) -> tuple[dict, dict]:
        """
        Returns a dictionary of sequence data with no gaps or missing characters and
        a dictionary with information to construct a new SequenceCollection via
        make_unaligned_seqs.

        Parameters
        ----------
        name_map
            A dict of {aln_name: data_name, ...} indicating the mapping between
            names in the encompassing Alignment (aln_name) and the names in self
            (data_name).
        start
            The alignment starting position.
        stop
            The alignment stopping position.
        step
            The step size.

        Returns
        -------
        tuple
            A tuple containing the following:
            - seqs (dict): A dictionary of {name: seq, ...} where the sequences have no gaps
              or missing characters.
            - kwargs (dict): A dictionary of keyword arguments for make_unaligned_seqs, e.g.,
              {"offset": self.offset, "name_map": name_map}.
        """
        ...

    @abstractmethod
    def get_positions(
        self,
        names: PySeqStr,
        start: OptInt = None,
        stop: OptInt = None,
        step: OptInt = None,
    ) -> numpy.ndarray: ...


def _gapped_seq_len(seq: numpy.ndarray, gap_map: numpy.ndarray) -> int:
    """calculate the gapped sequence length from a ungapped sequence and gap map

    Parameters
    ----------
    seq
        numpy array of sequence indices
    gap_map
        numpy array of [gap index, cumulative gap length] pairs
    """
    try:
        gap_len = gap_map[-1][1]
    except IndexError:  # no gaps
        return len(seq)

    return len(seq) + gap_len


class AlignedSeqsData(AlignedSeqsDataABC):
    # refactor: docstring
    # refactor: design

    __slots__ = (
        "_names",
        "_name_to_index",
        "_ungapped",
        "_gapped",
        "_gaps",
        "_alphabet",
        "_align_len",
        "_offset",
    )

    def __init__(
        self,
        *,
        gapped_seqs: numpy.ndarray,
        names: tuple[str],
        alphabet: new_alphabet.AlphabetABC,
        ungapped_seqs: Optional[dict[str, numpy.ndarray]] = None,
        gaps: Optional[dict[str, numpy.ndarray]] = None,
        offset: Optional[DictStrInt] = None,
        align_len: OptInt = None,
        check: bool = True,
    ):
        """
        Parameters
        ----------
        gapped_seqs
            2D numpy.uint8 array of aligned sequences. axis 0 are sequences,
            axis 1 are alignment positions
        names
            sequence names in order matching the axis 0 of gapped_seqs
        alphabet
            caharacter alphabet for the sequences
        ungapped_seqs
            a dictionary mapping names to 1D numpy.uint8 arrays of individual
            sequences without gaps. If not provided, computed on demand.
        gaps
            a dictionary mapping names to 1D numpy.int32 arrays of gap data,
            axis 0 is a gap axis 1 is [gap position in sequence coordinates,
            cumulative gap length].  If not provided, computed on demand.
        offset
            a dictionary of annotation offsets
        align_len
            length of the alignment, which must equal the gapped_seqs.shape[1]
        check
            validate any keys in offset, ungapped_seqs, gaps are a subset of names
        """
        self._alphabet = alphabet
        self._names = tuple(names)
        self._name_to_index = {name: i for i, name in enumerate(names)}
        self._gapped = gapped_seqs
        self._ungapped = ungapped_seqs or {}
        self._gaps = gaps or {}
        align_len = align_len or gapped_seqs.shape[1]
        if align_len:
            assert align_len == gapped_seqs.shape[1], "mismatch in alignment length"

        self._align_len = align_len
        self._offset = offset or {}

        if check:
            if not set(names) >= set(self._gaps.keys()) or not set(names) >= set(
                self._ungapped.keys()
            ):
                raise ValueError(
                    "Keys in ungapped seqs and gaps must be subsets of names."
                )
            if not set(names) >= set(self._offset):
                raise ValueError("Keys in offset must be a subset of names.")

            if len(names) != gapped_seqs.shape[0]:
                raise ValueError(f"{len(names)=} != {gapped_seqs.shape[0]=}")

    def __eq__(self, other: AlignedSeqsDataABC) -> bool:
        if not isinstance(other, self.__class__):
            return False
        attrs = (
            "_names",
            "_name_to_index",
            "_alphabet",
            "_align_len",
            "_offset",
        )
        for attr_name in attrs:
            self_attr = getattr(self, attr_name)
            other_attr = getattr(other, attr_name)
            if self_attr != other_attr:
                return False

        return numpy.all(self._gapped == other._gapped)

    def __ne__(self, other: object) -> bool:
        return not self == other

    @classmethod
    def from_seqs(
        cls,
        *,
        data: dict[str, StrORArray],
        alphabet: new_alphabet.AlphabetABC,
        **kwargs,
    ):
        """Construct an AlignedSeqsData object from a dict of aligned sequences

        Parameters
        ----------
        data
            dict of gapped sequences {name: seq, ...}. sequences must all be
            the same length
        alphabet
            alphabet object for the sequences
        """
        seq_lengths = {len(v) for v in data.values()}
        if len(seq_lengths) != 1:
            raise ValueError("All sequence lengths must be the same.")

        align_len = seq_lengths.pop()
        names = tuple(data.keys())
        array_seqs = numpy.empty((len(names), align_len), dtype=alphabet.dtype)
        for i, name in enumerate(names):
            array_seqs[i] = alphabet.to_indices(data[name])
            if not alphabet.is_valid(data[name]):
                raise new_alphabet.AlphabetError(
                    f"Sequence {name} contains invalid characters."
                )

        array_seqs.flags.writeable = False
        return cls(
            gapped_seqs=array_seqs,
            alphabet=alphabet,
            align_len=align_len,
            check=False,
            names=names,
            **kwargs,
        )

    @classmethod
    def from_seqs_and_gaps(
        cls,
        *,
        seqs: dict[str, StrORBytesORArray],
        gaps: dict[str, numpy.ndarray],
        alphabet: new_alphabet.AlphabetABC,
        **kwargs,
    ):
        """Construct an AlignedSeqsData object from a dict of ungapped sequences
        and a corresponding dict of gap data.

        Parameters
        ----------
        seqs
            dict of ungapped sequences {name: seq, ...}
        gaps
            gap data {name: [[seq gap position, cumulative gap length], ...], ...}
        alphabet
            alphabet object for the sequences
        """
        names = tuple(kwargs.pop("names", seqs.keys()))
        if not len(names):
            raise ValueError("seqs cannot be empty")

        align_len = kwargs.pop("align_len", None)
        if align_len is None:
            align_len = _gapped_seq_len(seqs[names[0]], gaps[names[0]])

        gapped_seqs = numpy.empty((len(names), align_len), dtype=alphabet.dtype)
        for i, name in enumerate(names):
            seq = alphabet.to_indices(seqs[name])
            seqs[name] = seq
            if name not in gaps:
                raise ValueError(f"Missing gap data for sequence {name!r}")
            gapped_seqs[i] = compose_gapped_seq(seq, gaps[name], alphabet.gap_index)
            assert len(gapped_seqs[i]) == align_len, "aligned lengths do not match"

        gapped_seqs.flags.writeable = False
        return cls(
            ungapped_seqs=seqs,
            gaps=gaps,
            gapped_seqs=gapped_seqs,
            alphabet=alphabet,
            names=names,
            align_len=align_len,
            **kwargs,
        )

    @classmethod
    def from_names_and_array(
        cls,
        *,
        names: PySeq[str],
        data: numpy.ndarray,
        alphabet: new_alphabet.AlphabetABC,
    ):
        """Construct an AlignedSeqsData object from a list of names and a numpy
        array of aligned sequence data.

        Parameters
        ----------
        names
            list of sequence names
        data
            numpy array of aligned sequence data
        alphabet
            alphabet object for the sequences
        """
        if len(names) != data.shape[0] or not len(names):
            raise ValueError("Number of names must match number of rows in data.")

        gapped_seqs = data.astype(alphabet.dtype)
        gapped_seqs.flags.writeable = False
        return cls(
            gapped_seqs=gapped_seqs,
            names=names,
            alphabet=alphabet,
        )

    @property
    def names(self) -> tuple[str]:
        return self._names

    @property
    def alphabet(self) -> new_alphabet.CharAlphabet:
        return self._alphabet

    @property
    def align_len(self) -> int:
        return self._align_len

    @property
    def offset(self) -> dict[str, int]:
        """returns the offset of each sequence in the Alignment"""
        return {name: self._offset.get(name, 0) for name in self.names}

    def __len__(self) -> int:
        return self.align_len

    @singledispatchmethod
    def __getitem__(self, index: Union[str, int]) -> AlignedDataViewABC:
        return self.get_view(index)

    def get_seq_length(self, seqid: str) -> int:
        """return length of the unaligned seq for seqid"""
        return len(self._get_ungapped(seqid))

    @singledispatchmethod
    def get_view(self, seqid: str):
        return AlignedDataView(
            parent=self,
            seqid=seqid,
            alphabet=self.alphabet,
        )

    @get_view.register
    def _(self, seqid: int):
        return self.get_view(self.names[seqid])

    def _get_gaps(self, seqid: str) -> numpy.ndarray:
        if seqid not in self._gaps:
            self._make_gaps_and_ungapped(seqid)
        return self._gaps[seqid]

    def _get_ungapped(self, seqid: str) -> numpy.ndarray:
        if seqid not in self._ungapped:
            self._make_gaps_and_ungapped(seqid)
        return self._ungapped[seqid]

    def get_gaps(self, seqid: str) -> numpy.ndarray:
        return self._get_gaps(seqid)

    def _make_gaps_and_ungapped(self, seqid):
        index = self._name_to_index[seqid]
        ungapped, gaps = decompose_gapped_seq(
            self._gapped[index], alphabet=self.alphabet
        )
        self._gaps[seqid] = gaps
        self._ungapped[seqid] = ungapped

    def get_seq_array(
        self,
        *,
        seqid: str,
        start: OptInt = None,
        stop: OptInt = None,
        step: OptInt = None,
    ) -> numpy.ndarray:
        """Return ungapped sequence corresponding to seqid as an array of indices.
        assumes start/stop are in sequence coordinates. Excludes gaps.
        """
        start = start or 0
        stop = stop if stop is not None else self.get_seq_length(seqid)
        step = step or 1

        assert (
            start >= 0 and stop >= 0 and step > 0
        ), "start, stop, and step must be >= 0"

        out_len = (stop - start + step - 1) // step

        seq = numpy.empty(out_len, dtype=self.alphabet.dtype)
        seq[:] = self._get_ungapped(seqid)[start:stop:step]

        return seq

    def get_gapped_seq_array(
        self,
        *,
        seqid: str,
        start: OptInt = None,
        stop: OptInt = None,
        step: OptInt = None,
    ) -> numpy.ndarray:
        """Return sequence data corresponding to seqid as an array of indices.
        start/stop are in alignment coordinates. Includes gaps.
        """
        start = start or 0
        stop = stop if stop is not None else self.align_len
        step = step or 1
        assert (
            start >= 0 and stop >= 0 and step > 0
        ), "start, stop, and step must be >= 0"

        index = self._name_to_index[seqid]
        out_len = (stop - start + step - 1) // step
        gapped = numpy.empty(out_len, dtype=self.alphabet.dtype)
        gapped[:] = self._gapped[index][start:stop:step]

        return gapped

    def get_seq_str(
        self,
        *,
        seqid: str,
        start: OptInt = None,
        stop: OptInt = None,
        step: OptInt = None,
    ) -> str:
        """Return ungapped sequence corresponding to seqid as a string.
        start/stop are in sequence coordinates. Excludes gaps."""
        return self.alphabet.from_indices(
            self.get_seq_array(seqid=seqid, start=start, stop=stop, step=step)
        )

    def get_gapped_seq_str(
        self,
        *,
        seqid: str,
        start: OptInt = None,
        stop: OptInt = None,
        step: OptInt = None,
    ) -> str:
        """Return sequence corresponding to seqid as a string.
        start/stop are in alignment coordinates. Includes gaps."""
        return self.alphabet.from_indices(
            self.get_gapped_seq_array(seqid=seqid, start=start, stop=stop, step=step)
        )

    def get_seq_bytes(
        self,
        *,
        seqid: str,
        start: OptInt = None,
        stop: OptInt = None,
        step: OptInt = None,
    ) -> bytes:
        """Return ungapped sequence corresponding to seqid as a bytes string.
        start/stop are in sequence coordinates. Excludes gaps."""
        return self.get_seq_str(seqid=seqid, start=start, stop=stop, step=step).encode(
            "utf8"
        )

    def get_gapped_seq_bytes(
        self,
        *,
        seqid: str,
        start: OptInt = None,
        stop: OptInt = None,
        step: OptInt = None,
    ) -> bytes:
        """Return sequence corresponding to seqid as a bytes string.
        start/stop are in alignment coordinates. Includes gaps."""
        return self.get_gapped_seq_str(
            seqid=seqid, start=start, stop=stop, step=step
        ).encode("utf8")

    @extend_docstring_from(AlignedSeqsDataABC.get_ungapped)
    def get_ungapped(
        self,
        name_map: dict[str, str],
        start: OptInt = None,
        stop: OptInt = None,
        step: OptInt = None,
    ) -> tuple[dict, dict]:
        # redesign
        # if gaps exist, don't go via gapped seq
        # convert alignment coords into sequence coords using the location.align_to_seq_index function
        # this means we will need to convert coordinates to a plus strand slice
        seq_array = numpy.empty(
            (len(name_map), self.align_len), dtype=self.alphabet.dtype
        )
        names = tuple(name_map.values())
        for i, name in enumerate(names):
            index = self._name_to_index[name]
            seq_array[i] = self._gapped[index]
        seq_array = seq_array[:, start:stop:step]
        # now exclude gaps and missing
        seqs = {}
        for i, name in enumerate(names):
            seq = seq_array[i]
            indices = seq != self.alphabet.gap_index
            if self.alphabet.missing_index is not None:
                indices &= seq != self.alphabet.missing_index
            seqs[name] = seq[indices]

        offset = {n: v for n, v in self._offset.items() if n in names}
        return seqs, {"offset": offset, "name_map": name_map}

    def add_seqs(
        self,
        seqs: dict[str, StrORArray],
        force_unique_keys: bool = True,
        offset: dict[str, int] = None,
    ) -> AlignedSeqsData:
        """Returns a new AlignedSeqsData object with added sequences.

        Parameters
        ----------
        seqs
            dict of sequences to add {name: seq, ...}
        force_unique_keys
            if True, raises ValueError if any sequence names already exist in the collection
        """
        if force_unique_keys and any(name in self.names for name in seqs):
            raise ValueError("One or more sequence names already exist in collection")

        new_seq_lens = {len(seq) for seq in seqs.values()}
        if len(new_seq_lens) != 1 or new_seq_lens.pop() != self.align_len:
            raise ValueError(
                "All sequences must be the same length as existing sequences"
            )

        new_seqs = dict(zip(self.names, self._gapped))
        for name, seq in seqs.items():
            seq = self.alphabet.to_indices(seq)
            if not self.alphabet.is_valid(seq):
                raise new_alphabet.AlphabetError(
                    f"Sequence {name!r} contains invalid characters."
                )
            seq.flags.writeable = False
            new_seqs[name] = seq

        names = tuple(new_seqs.keys())
        gapped = numpy.empty((len(names), self.align_len), dtype=self.alphabet.dtype)
        for i, name in enumerate(names):
            gapped[i] = new_seqs[name]

        return self.__class__(
            gapped_seqs=gapped,
            names=names,
            alphabet=self.alphabet,
            offset={**self._offset, **(offset or {})},
            align_len=self.align_len,
        )

    def to_alphabet(self, alphabet: new_alphabet.AlphabetABC, check_valid: bool = True):
        """Returns a new AlignedSeqsData object with the same underlying data
        with a new alphabet."""
        if (
            len(alphabet) == len(self.alphabet)
            and len({(a, b) for a, b in zip(self.alphabet, alphabet) if a != b}) == 1
        ):
            # special case where mapping between dna and rna
            return self.__class__(
                gapped_seqs=self._gapped,
                alphabet=alphabet,
                offset=self._offset,
                align_len=self.align_len,
                names=self.names,
            )

        old = self.alphabet.as_bytes()
        new = alphabet.as_bytes()
        convert_old_to_bytes = new_alphabet.array_to_bytes(old)
        convert_bytes_to_new = new_alphabet.bytes_to_array(
            new, dtype=new_alphabet.get_array_type(len(new))
        )
        gapped = numpy.empty(
            (len(self.names), self.align_len), dtype=self.alphabet.dtype
        )

        for i in range(len(self.names)):
            as_new_alpha = convert_bytes_to_new(convert_old_to_bytes(self._gapped[i]))

            if check_valid and not alphabet.is_valid(as_new_alpha):
                raise new_moltype.MolTypeError(
                    f"Changing from old alphabet={self.alphabet} to new "
                    f"{alphabet=} is not valid for this data"
                )
            gapped[i] = as_new_alpha

        return self.__class__(
            gapped_seqs=gapped,
            alphabet=alphabet,
            offset=self._offset,
            names=self.names,
        )

    def get_positions(
        self,
        names: PySeqStr,
        start: OptInt = None,
        stop: OptInt = None,
        step: OptInt = None,
    ) -> numpy.ndarray:
        """returns an array of the selected positions for names."""
        indices = tuple(self._name_to_index[name] for name in names)

        if abs((start - stop) // step) == self.align_len:
            return self._gapped[indices, :] if step > 0 else self._gapped[indices, ::-1]

        return self._gapped[indices, start:stop:step]

    def to_rich_dict(self):
        # todo: kath
        ...


class AlignedDataViewABC(new_sequence.SeqViewABC):
    __slots__ = ()

    @abstractmethod
    def get_seq_view(self) -> new_sequence.SeqViewABC: ...

    @property
    @abstractmethod
    def map(self) -> IndelMap: ...

    @property
    @abstractmethod
    def slice_record(self) -> new_sequence.SliceRecordABC: ...

    @property
    @abstractmethod
    def gapped_str_value(self) -> str: ...

    @property
    @abstractmethod
    def gapped_array_value(self) -> numpy.ndarray: ...

    @property
    @abstractmethod
    def gapped_bytes_value(self) -> bytes: ...


class AlignedDataView(new_sequence.SeqViewABC):
    # refactor: docstring

    __slots__ = (
        "parent",
        "_seqid",
        "alphabet",
        "_offset",
        "_parent_len",
        "_slice_record",
    )

    def __init__(
        self,
        *,
        parent: AlignedSeqsDataABC,
        seqid: str,
        alphabet: new_alphabet.AlphabetABC,
        slice_record: OptSliceRecord = None,
    ):
        self.parent = parent
        self._seqid = seqid
        self.alphabet = alphabet
        self._parent_len = parent.align_len
        self._slice_record = (
            slice_record
            if slice_record is not None
            else new_sequence.SliceRecord(parent_len=self._parent_len)
        )

    @property
    def slice_record(self) -> new_sequence.SliceRecordABC:
        return self._slice_record

    @slice_record.setter
    def slice_record(self, value: new_sequence.SliceRecordABC):
        self._slice_record = value

    @property
    def seqid(self) -> str:
        return self._seqid

    @property
    def parent_len(self) -> int:
        return self._parent_len

    @property
    def map(self) -> IndelMap:
        imap = self._parent_map()
        start, stop, step = (
            self.slice_record.start,
            self.slice_record.stop,
            self.slice_record.step,
        )
        return imap[start:stop:step]

    def _parent_map(self) -> IndelMap:
        gap_pos_gap_length = self.parent.get_gaps(self.seqid)
        if gap_pos_gap_length.size > 0:
            gap_pos = numpy.array(gap_pos_gap_length[:, 0], dtype=int)
            cum_gap_lengths = numpy.array(gap_pos_gap_length[:, 1], dtype=int)
        else:
            gap_pos, cum_gap_lengths = (
                numpy.array([], dtype=int),
                numpy.array([], dtype=int),
            )
        return IndelMap(
            gap_pos=gap_pos,
            cum_gap_lengths=cum_gap_lengths,
            parent_length=self.parent.get_seq_length(self.seqid),
        )

    @property
    def str_value(self) -> str:
        return self.alphabet.from_indices(self.array_value)

    @property
    def gapped_str_value(self) -> str:
        return self.alphabet.from_indices(self.gapped_array_value)

    @property
    def array_value(self) -> numpy.ndarray:
        value = self.parent.get_seq_array(
            seqid=self.seqid,
            start=self.map.get_seq_index(self.slice_record.plus_start),
            stop=self.map.get_seq_index(self.slice_record.plus_stop),
            step=self.map.get_seq_index(self.slice_record.plus_step),
        )
        return value[::-1] if self.slice_record.is_reversed else value

    @property
    def gapped_array_value(self) -> numpy.ndarray:
        value = self.parent.get_gapped_seq_array(
            seqid=self.seqid,
            start=self.slice_record.plus_start,
            stop=self.slice_record.plus_stop,
            step=self.slice_record.plus_step,
        )
        return value[::-1] if self.slice_record.is_reversed else value

    @property
    def bytes_value(self) -> bytes:
        return self.str_value.encode("utf8")

    @property
    def gapped_bytes_value(self) -> bytes:
        return self.gapped_str_value.encode("utf8")

    def __str__(self) -> str:
        return self.str_value

    def __array__(self, dtype=None, copy=None) -> numpy.ndarray:
        arr = self.array_value
        if dtype:
            arr = arr.astype(dtype)
        return arr

    def __bytes__(self) -> bytes:
        return self.bytes_value

    def __getitem__(self, segment) -> AlignedDataViewABC:
        return self.__class__(
            parent=self.parent,
            seqid=self.seqid,
            alphabet=self.alphabet,
            slice_record=self.slice_record[segment],
        )

    def __repr__(self) -> str:
        # refactor: design
        # todo: once design is settled, need to be tested
        seq_preview = (
            f"{self.parent.get_seq_array(seqid=self.seqid, start=0, stop=10)}..."
            f"{self.parent.get_seq_array(seqid=self.seqid, start=self.parent_len-5)}"
            if self.parent_len > 15
            else self.parent.get_seq_array(seqid=self.seqid)
        )
        seq_preview = self.alphabet.from_indices(seq_preview)
        return (
            f"{self.__class__.__name__}(seqid={self.seqid!r}, map={self.map!r}, parent={seq_preview!r}, "
            f"slice_record={self.slice_record.__repr__()})"
        )

    def parent_seq_coords(self) -> tuple[str, int, int, int]:
        """returns seqid, start, stop, strand on the parent sequence"""
        # we want the coordinates on the parent, which means we need to use the
        # parent's IndelMap for findings the correct indices.
        parent_map = self._parent_map()
        start = parent_map.get_seq_index(self.slice_record.parent_start)
        stop = parent_map.get_seq_index(self.slice_record.parent_stop)
        strand = -1 if self.slice_record.step < 0 else 1

        return self.seqid, start, stop, strand

    def copy(self, sliced: bool = False):
        return self

    def _get_init_kwargs(self) -> dict:
        return {
            "parent": self.parent,
            "seqid": self.seqid,
            "alphabet": self.alphabet,
            "slice_record": self.slice_record,
        }

    def to_rich_dict(self) -> dict:
        ...
        # todo: kath...

    def get_seq_view(self) -> new_sequence.SeqViewABC:
        # we want the parent coordinates in sequence coordinates
        # parent_seq_coords does not account for the stride
        seqid, start, stop, _ = self.parent_seq_coords()
        parent_len = self.parent.get_seq_length(seqid)
        offset = self.parent.offset.get(seqid)
        sr = new_sequence.SliceRecord(
            start=start,
            stop=stop,
            parent_len=parent_len,
            offset=offset,
        )[:: self.slice_record.step]

        return SeqDataView(
            parent=self.parent,
            seqid=seqid,
            alphabet=self.alphabet,
            parent_len=parent_len,
            slice_record=sr,
        )


def make_gap_filter(template, gap_fraction, gap_run):
    """Returns f(seq) -> True if no gap runs and acceptable gap fraction.

    Calculations relative to template.
    gap_run = number of consecutive gaps allowed in either the template or seq
    gap_fraction = fraction of positions that either have a gap in the template
        but not in the seq or in the seq but not in the template
    NOTE: template and seq must both be ArraySequence objects.
    """
    template_gaps = numpy.array(template.gap_vector())

    def result(seq):
        """Returns True if seq adhers to the gap threshold and gap fraction."""
        seq_gaps = numpy.array(seq.gap_vector())
        # check if gap amount bad
        if sum(seq_gaps != template_gaps) / float(len(seq)) > gap_fraction:
            return False
        # check if gap runs bad
        if (
            b"\x01" * gap_run
            in numpy.logical_and(seq_gaps, numpy.logical_not(template_gaps))
            .astype(numpy.uint8)
            .tobytes()
        ):
            return False
        # check if insertion runs bad
        elif (
            b"\x01" * gap_run
            in numpy.logical_and(template_gaps, numpy.logical_not(seq_gaps))
            .astype(numpy.uint8)
            .tobytes()
        ):
            return False
        return True

    return result


class _IndexableSeqs:
    """container that is created by SequenceCollection and Alignment instances"""

    def __init__(
        self,
        parent: Union[SequenceCollection, Alignment],
        make_seq: typing.Callable[[str], typing.Union[new_sequence.Sequence, Aligned]],
    ):
        """
        Parameters
        ----------
        parent
            either a SequenceCollection or Alignment instance
        make_seq
            method on the parent that creates the correct object type when given a seqid
        """
        self.parent = parent
        self._make_seq = make_seq

    @singledispatchmethod
    def __getitem__(
        self, key: Union[str, int, slice]
    ) -> Union[new_sequence.Sequence, Aligned]:
        raise TypeError(f"indexing not supported for {type(key)}, try .take_seqs()")

    @__getitem__.register
    def _(self, key: int) -> Union[new_sequence.Sequence, Aligned]:
        return self[self.parent.names[key]]

    @__getitem__.register
    def _(self, key: str) -> Union[new_sequence.Sequence, Aligned]:
        return self._make_seq(key)

    def __repr__(self) -> str:
        one_seq = self[self.parent.names[0]]
        return f"({one_seq!r}, + {self.parent.num_seqs-1} seqs)"

    def __len__(self) -> int:
        return self.parent.num_seqs

    def __iter__(self):
        for name in self.parent.names:
            yield self._make_seq(name)


class Alignment(SequenceCollection):
    # refactor: docstring
    def __init__(
        self,
        seqs_data: AlignedSeqsDataABC,  # seqs_data
        slice_record: OptSliceRecord = None,
        **kwargs,
    ):
        super().__init__(seqs_data=seqs_data, **kwargs)
        self._slice_record = (
            slice_record
            if slice_record is not None
            else new_sequence.SliceRecord(parent_len=self._seqs_data.align_len)
        )
        self._array_seqs = None

    def _post_init(self):
        self._seqs = _IndexableSeqs(self, make_seq=self._make_aligned)

    def __eq__(self, other: "Alignment") -> bool:
        return super().__eq__(other) and self._slice_record == other._slice_record

    def __ne__(self, other: "Alignment") -> bool:
        return not self == other

    def _get_init_kwargs(self) -> dict:
        """returns the kwargs needed to re-instantiate the object"""
        return {
            "seqs_data": self._seqs_data,
            "moltype": self.moltype,
            "name_map": self._name_map,
            "info": self.info,
            "annotation_db": self.annotation_db,
            "slice_record": self._slice_record,
        }

    @singledispatchmethod
    def __getitem__(self, index):
        raise NotImplementedError(f"__getitem__ not implemented for {type(index)}")

    @__getitem__.register
    def _(self, index: str):
        return self._make_aligned(seqid=index)

    @__getitem__.register
    def _(self, index: int):
        new_slice = self._slice_record[index]
        return self.__class__(
            seqs_data=self._seqs_data,
            slice_record=new_slice,
            moltype=self.moltype,
            info=self.info,
        )

    @__getitem__.register
    def _(self, index: slice):
        new_slice = self._slice_record[index]
        new = self.__class__(
            seqs_data=self._seqs_data,
            slice_record=new_slice,
            moltype=self.moltype,
            info=self.info,
        )
        if abs(new_slice.step or 1) > 1:
            return new

        # for simple slices, we retain the annotation database
        if self.annotation_db is not None:
            new.annotation_db = self.annotation_db
        return new

    @__getitem__.register
    def _(self, index: FeatureMap):
        return self._mapped(index)

    @__getitem__.register
    def _(self, index: Feature):
        if index.parent is not self:
            raise ValueError("This feature applied to the wrong sequence / alignment")
        return index.get_slice()

    def __repr__(self):
        seqs = []
        limit = 10
        delimiter = ""
        for count, name in enumerate(self.names):
            if count == 3:
                seqs.append("...")
                break
            elts = list(str(self.seqs[name])[: limit + 1])
            if len(elts) > limit:
                elts[-1] = "..."
            seqs.append(f"{name}[{delimiter.join(elts)}]")
        seqs = ", ".join(seqs)

        return f"{len(self.names)} x {len(self)} {self.moltype.label} alignment: {seqs}"

    def __len__(self):
        return len(self._slice_record)

    def __array__(self):
        return self.array_seqs

    def _make_aligned(self, seqid: str) -> Aligned:
        adv = self._seqs_data.get_view(self._name_map.get(seqid, seqid))
        adv.slice_record = self._slice_record
        aligned = Aligned(data=adv, moltype=self.moltype, name=seqid)
        aligned.annotation_db = self.annotation_db
        return aligned

    @property
    def positions(self):
        # refactor: design
        # possibly rename to str_positions since we have array_positions
        from_indices = self.moltype.most_degen_alphabet().from_indices
        return [list(from_indices(pos)) for pos in self.array_positions]

    @property
    def array_seqs(self) -> numpy.ndarray:
        """Returns a numpy array of sequences, axis 0 is seqs in order
        corresponding to names"""
        if self._array_seqs is None:
            # create the dest array dim
            arr_seqs = self._seqs_data.get_positions(
                names=list(self._name_map.values()),
                start=self._slice_record.start,
                stop=self._slice_record.stop,
                step=self._slice_record.step,
            )
            # if we are reversed and a nucleic acid moltype we will complement the array
            if self.moltype.is_nucleic and self._slice_record.is_reversed:
                arr_seqs = arr_seqs.copy()
                arr_seqs.flags.writeable = True
                make_complement = self.moltype.complement
                for i in range(arr_seqs.shape[0]):
                    arr_seqs[i] = make_complement(arr_seqs[i])

            arr_seqs.flags.writeable = False  # make sure data is immutable
            self._array_seqs = arr_seqs
        return self._array_seqs

    @property
    def array_positions(self) -> numpy.ndarray:
        """Returns a numpy array of positions, axis 0 is alignment positions
        columns in order corresponding to names."""
        return self.array_seqs.T

    def get_seq(
        self, seqname: str, copy_annotations: bool = False
    ) -> new_sequence.Sequence:
        """Return a Sequence object for the specified seqname.

        Parameters
        ----------
        seqname
            name of the sequence to return
        copy_annotations
            if True, only the annotations for the specified sequence are copied
            to the annotation database of the Sequence object. If False, all
            annotations are copied.
        """
        seq = self.seqs[seqname].seq
        if copy_annotations:
            seq.annotation_db = type(self.annotation_db)()
            seq.annotation_db.update(annot_db=self.annotation_db, seqids=seqname)
        else:
            seq.annotation_db = self.annotation_db

        return seq

    @c3warn.deprecated_args(
        version="2025.6", reason="naming consistency", old_new=[("seq_name", "seqname")]
    )
    def get_gapped_seq(self, seqname: str) -> new_sequence.Sequence:
        """Return a gapped Sequence object for the specified seqname.

        Notes
        -----
        This method breaks the connection to the annotation database.
        """
        return self.seqs[seqname].gapped_seq

    def rc(self):
        """Returns the reverse complement of all sequences in the alignment.
        A synonym for reverse_complement.
        """
        init_kwargs = self._get_init_kwargs()
        init_kwargs["slice_record"] = self._slice_record[::-1]
        return self.__class__(**init_kwargs)

    def alignment_quality(self, app_name: str = "ic_score", **kwargs):
        """
        Computes the alignment quality using the indicated app

        Parameters
        ----------
        app_name
            name of an alignment score calculating app, e.g. 'ic_score',
            'cogent3_score', 'sp_score'

        kwargs
            keyword arguments to be passed to the app. Use
            ``cogent3.app_help(app_name)`` to see the available options.

        Returns
        -------
        float or a NotCompleted instance if the score could not be computed
        """
        app = get_app(app_name, **kwargs)
        return app(self)

    def rename_seqs(self, renamer: Callable[[str], str]):
        """Returns new alignment with renamed sequences."""
        new_name_map = {
            renamer(name): old_name for name, old_name in self._name_map.items()
        }
        if len(new_name_map) != len(self._name_map):
            raise ValueError(f"non-unique names produced by {renamer=}")

        init_kwargs = self._get_init_kwargs()
        init_kwargs["name_map"] = new_name_map
        new = self.__class__(**init_kwargs)

        if self._array_seqs is not None:
            new._array_seqs = self._array_seqs

        return new

    def iter_positions(
        self, pos_order: list = None
    ) -> typing.Iterator[list, list, list]:
        """Iterates over positions in the alignment, in order.

        Parameters
        ----------
        pos_order
            list of indices specifying the column order. If None, the
            positions are iterated in order.

        Returns
        -------
        yields lists of elemenets for each position (column) in the alignment
        """
        # refactor: array
        # this could also iter columns of indices as a numpy array - could be an optional arg
        # refactor: add motif_length argument
        pos_order = pos_order or range(len(self))
        for pos in pos_order:
            yield [str(self[seq][pos]) for seq in self.names]

    def get_position_indices(
        self, f: Callable, native: bool = False, negate: bool = False
    ) -> list[int]:
        """Returns list of column indices for which f(col) is True.

        f
          function that returns true/false given an alignment position
        native
          if True, f is provided with slice of array, otherwise the string is used
        negate
          if True, not f() is used
        """
        # refactor:
        # type hint for f
        # implement native
        new_f = negate_condition(f) if negate else f

        # refactor: design
        # use array_positions here
        return [i for i, col in enumerate(self.positions) if new_f(col)]

    def take_positions(self, cols: list, negate: bool = False):
        """Returns new Alignment containing only specified positions.

        Parameters
        ----------
        cols
            list of column indices to keep
        negate
            if True, all columns except those in cols are kept
        """
        # refactor: array - use array operations throughout method
        if negate:
            col_lookup = dict.fromkeys(cols)
            cols = [i for i in range(len(self)) if i not in col_lookup]

        new_data = {
            aligned.data.seqid: numpy.array(aligned.gapped_seq)[cols]
            for aligned in self.seqs
        }
        seqs_data = self._seqs_data.from_seqs(
            data=new_data, alphabet=self.moltype.most_degen_alphabet()
        )
        return self.__class__(
            seqs_data=seqs_data,
            name_map=self._name_map,
            info=self.info,
            moltype=self.moltype,
        )

    def take_positions_if(self, f, negate=False):
        """Returns new Alignment containing cols where f(col) is True."""
        return self.take_positions(self.get_position_indices(f, negate=negate))

    def get_gap_array(self, include_ambiguity: bool = True) -> numpy.ndarray:
        """returns bool array with gap state True, False otherwise

        Parameters
        ----------
        include_ambiguity
            if True, ambiguity characters that include the gap state are
            included
        """
        result = numpy.full((self.num_seqs, len(self)), False, dtype=bool)
        for i, aligned in enumerate(self.seqs):
            if include_ambiguity:
                seq_array = numpy.array(aligned)
                result[i][seq_array >= self.moltype.most_degen_alphabet().gap_index] = (
                    True
                )
            else:
                # refactor: design
                # this should be on IndelMap
                gaps = self._seqs_data.get_gaps(aligned.data.seqid)
                for gap_pos, cum_gap_length in gaps:
                    result[i][list(range(gap_pos, gap_pos + cum_gap_length))] = True
        return result

    def iupac_consensus(self, allow_gap: bool = True) -> str:
        """Returns string containing IUPAC consensus sequence of the alignment."""
        exclude = set() if allow_gap else set(self.moltype.gaps)
        consensus = []
        degen = self.moltype.degenerate_from_seq
        for col in self.iter_positions():
            col = set(col) - exclude
            consensus.append(degen("".join(col)))
        return "".join(consensus)

    def majority_consensus(self) -> new_sequence.Sequence:
        """Returns consensus sequence containing most frequent item at each
        position."""
        states = []
        data = zip(*map(str, self.seqs))
        for pos in data:
            pos = CategoryCounter(pos)
            states.append(pos.mode)

        return self.moltype.make_seq(seq="".join(states))

    def counts_per_pos(
        self,
        motif_length: int = 1,
        include_ambiguity: bool = False,
        allow_gap: bool = False,
        warn: bool = False,
    ) -> DictArray:
        """return DictArray of counts per position

        Parameters
        ----------
        motif_length
            number of elements per character.
        include_ambiguity
            if True, motifs containing ambiguous characters from the seq moltype
            are included. No expansion of those is attempted.
        allow_gap
            if True, motifs containing a gap character are included.
        warn
            warns if motif_length > 1 and alignment trimmed to produce
            motif columns
        """
        align_len = len(self._slice_record)
        length = (align_len // motif_length) * motif_length
        if warn and align_len != length:
            warnings.warn(f"trimmed {align_len - length}", UserWarning)

        data = list(self.to_dict().values())
        alpha = self.moltype.alphabet.get_kmer_alphabet(motif_length)
        all_motifs = set()
        exclude_chars = set()
        if not allow_gap:
            exclude_chars.update(self.moltype.gap)

        if not include_ambiguity and self.moltype.degen_alphabet:
            ambigs = [c for c, v in self.moltype.ambiguities.items() if len(v) > 1]
            exclude_chars.update(ambigs)

        result = []
        for i in range(0, align_len - motif_length + 1, motif_length):
            counts = CategoryCounter([s[i : i + motif_length] for s in data])
            all_motifs.update(list(counts))
            result.append(counts)

        if all_motifs:
            alpha += tuple(sorted(set(alpha) ^ all_motifs))

        if exclude_chars:
            # this additional clause is required for the bytes moltype
            # That moltype includes '-' as a character
            alpha = [m for m in alpha if not (set(m) & exclude_chars)]

        for i, counts in enumerate(result):
            result[i] = counts.tolist(alpha)

        result = MotifCountsArray(result, alpha)
        return result

    def probs_per_pos(
        self,
        motif_length: int = 1,
        include_ambiguity: bool = False,
        allow_gap: bool = False,
        warn: bool = False,
    ) -> MotifFreqsArray:
        """returns MotifFreqsArray per position"""
        counts = self.counts_per_pos(
            motif_length=motif_length,
            include_ambiguity=include_ambiguity,
            allow_gap=allow_gap,
            warn=warn,
        )
        return counts.to_freq_array()

    def entropy_per_pos(
        self,
        motif_length: int = 1,
        include_ambiguity: bool = False,
        allow_gap: bool = False,
        warn: bool = False,
    ) -> numpy.ndarray:
        """returns shannon entropy per position"""
        probs = self.probs_per_pos(
            motif_length=motif_length,
            include_ambiguity=include_ambiguity,
            allow_gap=allow_gap,
            warn=warn,
        )
        return probs.entropy()

    def counts_per_seq(
        self,
        motif_length: int = 1,
        include_ambiguity: bool = False,
        allow_gap: bool = False,
        exclude_unobserved: bool = False,
        warn: bool = False,
    ) -> MotifCountsArray:
        """counts of non-overlapping motifs per sequence

        Parameters
        ----------
        motif_length
            number of elements per character.
        include_ambiguity
            if True, motifs containing ambiguous characters
            from the seq moltype are included. No expansion of those is attempted.
        allow_gap
            if True, motifs containing a gap character are included.
        exclude_unobserved
            if False, all canonical states included
        warn
            warns if motif_length > 1 and alignment trimmed to produce
            motif columns
        """
        length = (len(self) // motif_length) * motif_length
        if warn and len(self) != length:
            warnings.warn(f"trimmed {len(self) - length}", UserWarning)

        counts = []
        motifs = set()
        for name in self.names:
            seq = self.get_gapped_seq(name)
            c = seq.counts(
                motif_length=motif_length,
                include_ambiguity=include_ambiguity,
                allow_gap=allow_gap,
                exclude_unobserved=exclude_unobserved,
            )
            motifs.update(c.keys())
            counts.append(c)

        if not exclude_unobserved:
            motifs.update(self.moltype.alphabet.get_kmer_alphabet(motif_length))

        motifs = list(sorted(motifs))
        if not motifs:
            return None

        for i, c in enumerate(counts):
            counts[i] = c.tolist(motifs)
        return MotifCountsArray(counts, motifs, row_indices=self.names)

    def probs_per_seq(
        self,
        motif_length: int = 1,
        include_ambiguity: bool = False,
        allow_gap: bool = False,
        exclude_unobserved: bool = False,
        warn: bool = False,
    ) -> MotifFreqsArray:
        """return MotifFreqsArray per sequence

        Parameters
        ----------
        motif_length
            number of characters per tuple.
        include_ambiguity
            if True, motifs containing ambiguous characters
            from the seq moltype are included. No expansion of those is attempted.
        allow_gap
            if True, motifs containing a gap character are included.
        exclude_unobserved
            if True, unobserved motif combinations are excluded.
        warn
            warns if motif_length > 1 and alignment trimmed to produce
            motif columns
        """

        counts = self.counts_per_seq(
            motif_length=motif_length,
            include_ambiguity=include_ambiguity,
            allow_gap=allow_gap,
            exclude_unobserved=exclude_unobserved,
            warn=warn,
        )
        return None if counts is None else counts.to_freq_array()

    def entropy_per_seq(
        self,
        motif_length: int = 1,
        include_ambiguity: bool = False,
        allow_gap: bool = False,
        exclude_unobserved: bool = True,
        warn: bool = False,
    ) -> numpy.ndarray:
        """returns the Shannon entropy per sequence

        Parameters
        ----------
        motif_length
            number of characters per tuple.
        include_ambiguity
            if True, motifs containing ambiguous characters
            from the seq moltype are included. No expansion of those is attempted.
        allow_gap
            if True, motifs containing a gap character are included.
        exclude_unobserved
            if True, unobserved motif combinations are excluded.
        warn
            warns if motif_length > 1 and alignment trimmed to produce
            motif columns

        Notes
        -----
        For motif_length > 1, it's advisable to specify exclude_unobserved=True,
        this avoids unnecessary calculations.
        """

        probs = self.probs_per_seq(
            motif_length=motif_length,
            include_ambiguity=include_ambiguity,
            allow_gap=allow_gap,
            exclude_unobserved=exclude_unobserved,
            warn=warn,
        )
        return None if probs is None else probs.entropy()

    def count_gaps_per_pos(self, include_ambiguity: bool = True) -> DictArray:
        """return counts of gaps per position as a DictArray

        Parameters
        ----------
        include_ambiguity
            if True, ambiguity characters that include the gap state are
            included
        """
        gap_array = self.get_gap_array(include_ambiguity=include_ambiguity)
        darr = DictArrayTemplate(range(len(self)))

        result = gap_array.sum(axis=0)
        result = darr.wrap(result)
        return result

    def count_gaps_per_seq(
        self,
        induced_by: bool = False,
        unique: bool = False,
        include_ambiguity: bool = True,
        drawable: bool = False,
    ):
        """return counts of gaps per sequence as a DictArray

        Parameters
        ----------
        induced_by
            a gapped column is considered to be induced by a seq if the seq
            has a non-gap character in that column.
        unique
            count is limited to gaps uniquely induced by each sequence
        include_ambiguity
            if True, ambiguity characters that include the gap state are
            included
        drawable
            if True, resulting object is capable of plotting data via specified
            plot type 'bar', 'box' or 'violin'
        """
        from cogent3.draw.drawable import Drawable

        gap_array = self.get_gap_array(include_ambiguity=include_ambiguity)
        darr = DictArrayTemplate(self.names)

        if unique:
            # we identify cols with a single non-gap character
            gap_cols = gap_array.sum(axis=0) == self.num_seqs - 1
            gap_array = gap_array[:, gap_cols] == False
        elif induced_by:
            # identify all columns with gap opposite
            gap_cols = gap_array.sum(axis=0) > 0
            gap_array = gap_array[:, gap_cols] == False
        else:
            gap_cols = gap_array.sum(axis=0) > 0
            gap_array = gap_array[:, gap_cols]

        result = gap_array.sum(axis=1)
        result = darr.wrap(result)
        if drawable:
            drawable = drawable.lower()
            trace_name = (
                os.path.basename(self.info.source) if self.info.source else None
            )
            draw = Drawable("Gaps Per Sequence", showlegend=False)
            draw.layout |= dict(yaxis=dict(title="Gap counts"))
            if drawable == "bar":
                trace = UnionDict(type="bar", y=result.array, x=self.names)
            else:
                trace = UnionDict(
                    type=drawable, y=result.array, text=self.names, name=trace_name
                )

            draw.add_trace(trace)
            result = draw.bound_to(result)

        return result

    def variable_positions(self, include_gap_motif: bool = True) -> list[int]:
        """Return a list of variable position indexes.

        Parameters
        ----------
        include_gap_motif
            if False, sequences with a gap motif in a column are ignored.

        """
        # refactor: use numba decorated function for returning the indices
        indices = []
        gap_index = self.moltype.most_degen_alphabet().gap_index
        missing_index = self.moltype.most_degen_alphabet().missing_index

        for i, pos in enumerate(self.array_positions):
            unique = numpy.unique(pos)
            if not include_gap_motif:
                unique = unique[(unique != gap_index) & (unique != missing_index)]
            if len(unique) > 1:
                indices.append(i)
        return indices

    def omit_bad_seqs(self, quantile: OptFloat = None):
        """Returns new alignment without sequences with a number of uniquely
        introduced gaps exceeding quantile

        Uses count_gaps_per_seq(unique=True) to obtain the counts of gaps
        uniquely introduced by a sequence. The cutoff is the quantile of
        this distribution.

        Parameters
        ----------
        quantile
            sequences whose unique gap count is in a quantile larger than this
            cutoff are excluded. The default quantile is (num_seqs - 1) / num_seqs
        """
        gap_counts = self.count_gaps_per_seq(unique=True)
        quantile = quantile or (self.num_seqs - 1) / self.num_seqs
        cutoff = numpy.quantile(gap_counts.array, quantile)
        names = [name for name, count in gap_counts.items() if count <= cutoff]
        return self.take_seqs(names)

    def degap(self) -> SequenceCollection:
        """Returns new SequenceCollection in which sequences have no gaps or
        missing characters.

        Notes
        -----
        The returned collection will not retain an annotation_db if present.
        """
        # refactor: design
        # add optional argument to retain annotation_db

        # because SequenceCollection does not track slice operations, we need
        # to apply any slice record to the underlying data
        start, stop, step = (
            self._slice_record.start,
            self._slice_record.stop,
            self._slice_record.step,
        )
        data, kwargs = self._seqs_data.get_ungapped(
            name_map=self._name_map, start=start, stop=stop, step=step
        )
        # the SeqsData classes will return the data corresponding to the slice,
        # however, will not complement the data if the step is negative. We do
        # this here.
        data = (
            {name: self.moltype.complement(seq) for name, seq in data.items()}
            if step < 0
            else data
        )
        return make_unaligned_seqs(data, moltype=self.moltype, info=self.info, **kwargs)

    def get_degapped_relative_to(self, name: str):
        """Remove all columns with gaps in sequence with given name.

        Parameters
        ----------
        name
            sequence name

        Notes
        -----
        The returned alignment will not retain an annotation_db if present.
        """

        if name not in self.names:
            raise ValueError(f"Alignment missing sequence named {name!r}")

        gapindex = self.moltype.most_degen_alphabet().gap_index
        seqindex = self.names.index(name)
        indices = self.array_seqs[seqindex] != gapindex
        new = self.array_seqs[:, indices]

        new_seq_data = self._seqs_data.from_names_and_array(
            names=self.names, data=new, alphabet=self.moltype.most_degen_alphabet()
        )

        return self.__class__(
            seqs_data=new_seq_data,
            name_map=self._name_map,
            moltype=self.moltype,
            info=self.info,
        )

    def matching_ref(self, ref_name: str, gap_fraction: float, gap_run: int):
        """Returns new alignment with seqs well aligned with a reference.

        Parameters
        ----------
        ref_name
            name of the sequence to use as the reference
        gap_fraction
            fraction of positions that either have a gap in the
            template but not in the seq or in the seq but not in the template
        gap_run
            number of consecutive gaps tolerated in query relative to
            sequence or sequence relative to query
        """
        template = self.seqs[ref_name]
        gap_filter = make_gap_filter(template, gap_fraction, gap_run)
        return self.take_seqs_if(gap_filter)

    def sliding_windows(
        self, window: int, step: int, start: OptInt = None, end: OptInt = None
    ):
        """Generator yielding new alignments of given length and interval.

        Parameters
        ----------
        window
            The length of each returned alignment.
        step
            The interval between the start of the successive windows.
        start
            first window start position
        end
            last window start position
        """
        start = start or 0
        end = [end, len(self) - window + 1][end is None]
        end = min(len(self) - window + 1, end)
        if start < end and len(self) - end >= window - 1:
            for pos in range(start, end, step):
                yield self[pos : pos + window]

    def gapped_by_map(self, keep: FeatureMap, **kwargs):
        # refactor: docstring
        # todo: kath, not explicitly tested
        seqs = {}
        for seq in self.seqs:
            selected = seq[keep]
            seqs[seq.name] = numpy.array(selected.gapped_seq)

        seqs_data = self._seqs_data.from_seqs(
            data=seqs, alphabet=self.moltype.most_degen_alphabet()
        )
        return self.__class__(seqs_data=seqs_data, moltype=self.moltype, **kwargs)

    def filtered(
        self, predicate, motif_length: int = 1, drop_remainder: bool = True, **kwargs
    ):
        """The alignment positions where predicate(column) is true.

        Parameters
        ----------
        predicate
            a callback function that takes an tuple of motifs and returns
            True/False
        motif_length
            length of the motifs the sequences should be split  into, eg. 3 for
            filtering aligned codons.
        drop_remainder
            If length is not modulo motif_length, allow dropping the terminal
            remaining columns
        """
        # refactor: type hint for predicate
        # refactor: array
        # add argument array_type: bool=True which allows the user to specify what
        # type their callable can handle and what type the method should return
        length = len(self)
        if length % motif_length != 0 and not drop_remainder:
            raise ValueError(
                f"aligned length not divisible by motif_length={motif_length}"
            )
        gv = []
        kept = False
        seqs = [
            self.get_gapped_seq(n).get_in_motif_size(motif_length, **kwargs)
            for n in self.names
        ]

        positions = list(zip(*seqs))
        for position, column in enumerate(positions):
            keep = predicate(column)
            if kept != keep:
                gv.append(position * motif_length)
                kept = keep

        if kept:
            gv.append(len(positions) * motif_length)

        if not gv:
            return None

        locations = [(gv[i], gv[i + 1]) for i in range(0, len(gv), 2)]
        # these are alignment coordinate locations
        keep = FeatureMap.from_locations(locations=locations, parent_length=len(self))

        return self.gapped_by_map(keep, info=self.info)

    def no_degenerates(self, motif_length: int = 1, allow_gap: bool = False):
        """returns new alignment without degenerate characters

        Parameters
        ----------
        motif_length
            sequences are segmented into units of this size and the segments are
            excluded if they contain degenerate characters.
        allow_gap
            whether gaps are allowed or whether they are treated as a degenerate
            character (latter is default, as most evolutionary modelling treats
            gaps as N).
        """
        if self.moltype.degen_alphabet is None:
            raise new_moltype.MolTypeError(
                f"Invalid MolType={self.moltype.label} (no degenerate characters), "
                "create the alignment using DNA, RNA or PROTEIN"
            )

        chars = len(self.moltype)

        array_pos = self.array_positions
        # by design, char alphabets are organised such that the canonical
        # characters always occur first, followed by gap, then ambiguity
        # characters. so we can define a cutoff as follows:
        cutoff = chars + 1 if allow_gap else chars
        indices = (array_pos < cutoff).all(axis=1)

        if motif_length > 1:
            num_motif = len(self) // motif_length

            if remainder := len(self) % motif_length:
                indices = indices[:-remainder]
                array_pos = array_pos[:-remainder]

            motif_valid = indices.reshape(num_motif, motif_length).all(axis=1).flatten()
            indices = numpy.repeat(motif_valid, motif_length)
        selected = array_pos[indices].T

        aligned_seqs_data = self._seqs_data.from_names_and_array(
            names=self.names, data=selected, alphabet=self.moltype.most_degen_alphabet()
        )
        return self.__class__(
            seqs_data=aligned_seqs_data, info=self.info, moltype=self.moltype
        )

    def _omit_gap_pos_single(
        self, gap_index: int, missing_index: OptInt, allowed_num: int
    ) -> numpy.ndarray[bool]:
        # for motif_length == 1
        indices = numpy.empty(len(self), dtype=bool)
        for i, col in enumerate(self.array_seqs.T):
            indices[i] = _gap_ok_vector_single(
                col, gap_index, missing_index, allowed_num
            )
        return indices

    def _omit_gap_pos_multi(
        self, gap_index: int, missing_index: OptInt, allowed_num: int, motif_length: int
    ) -> numpy.ndarray[bool]:
        # for motif_length > 1
        num_motifs = len(self) // motif_length
        indices = numpy.empty(num_motifs * motif_length, dtype=bool)
        for i in range(0, len(self), motif_length):
            col = self.array_seqs.T[i : i + motif_length].T
            ok = _gap_ok_vector_multi(
                col, gap_index, missing_index, motif_length, allowed_num
            )
            indices[i : i + motif_length] = ok
        return indices

    def omit_gap_pos(self, allowed_gap_frac: float = 1 - EPS, motif_length: int = 1):
        """Returns new alignment where all cols (motifs) have <= allowed_gap_frac gaps.

        Parameters
        ----------
        allowed_gap_frac
            specifies proportion of gaps is allowed in each column. Set to 0 to
            exclude columns with any gaps, 1 to include all columns.
        motif_length
            set's the "column" width, e.g. setting to 3 corresponds to codons.
            A motif that includes a gap at any position is included in the
            counting.
        """
        alpha = self.moltype.most_degen_alphabet()
        gap_index = alpha.gap_index
        missing_index = alpha.missing_index
        if not gap_index and not missing_index:
            return self

        allowed_num = int(numpy.floor(self.num_seqs * allowed_gap_frac))

        # we are assuming gap and missing data have same value on other strand
        positions = self.array_positions
        if motif_length == 1:
            indices = self._omit_gap_pos_single(gap_index, missing_index, allowed_num)
        else:
            positions = positions[: motif_length * (len(positions) // motif_length)]
            indices = self._omit_gap_pos_multi(
                gap_index, missing_index, allowed_num, motif_length
            )
        selected = positions[indices, :].T

        aligned_seqs_data = self._seqs_data.from_names_and_array(
            names=self.names, data=selected, alphabet=alpha
        )
        kwargs = self._get_init_kwargs()
        kwargs["seqs_data"] = aligned_seqs_data
        # slice record now needs to be reset since we likely have disjoint positions
        kwargs.pop("slice_record", None)
        return self.__class__(**kwargs)

    def has_terminal_stop(self, gc: Any = None, strict: bool = False) -> bool:
        """Returns True if any sequence has a terminal stop codon.

        Parameters
        ----------
        gc
            valid input to cogent3.get_code(), a genetic code object, number
            or name
        strict
            If True, raises an exception if a seq length not divisible by 3
        """
        for seq_name in self.names:
            seq = self.seqs[seq_name].seq
            if seq.has_terminal_stop(gc=gc, strict=strict):
                return True
        return False

    def sample(
        self,
        *,
        n: int = None,
        with_replacement: bool = False,
        motif_length: int = 1,
        randint=numpy.random.randint,
        permutation=numpy.random.permutation,
    ):
        """Returns random sample of positions from self, e.g. to bootstrap.

        Parameters
        ----------
        n
            number of positions to sample. If None, all positions are sampled.
        with_replacement
            if True, samples with replacement.
        motif_length
            number of positions to sample as a single motif.
        randint
            random number generator, default is numpy.randint
        permutation
            function to generate a random permutation of positions, default is
            numpy.permutation

        Notes
        -----
        By default (resampling all positions without replacement), generates
        a permutation of the positions of the alignment.

        Setting with_replacement to True and otherwise leaving parameters as
        defaults generates a standard bootstrap resampling of the alignment.
        """
        # refactor: type hint for randint, permutation
        # refactor: array
        #  Given array_pos property, it will be efficient to generate random
        # indices and use numpy.take() using that. In the case of motif_length
        # != 1, the total number of positions is just len(self) // motif_length.
        # Having produced that, those indices can be scaled back up, or the
        # numpy array reshaped.

        population_size = len(self) // motif_length
        if not n:
            n = population_size
        if with_replacement:
            locations = randint(0, population_size, n)
        else:
            assert n <= population_size, (n, population_size, motif_length)
            locations = permutation(population_size)[:n]

        positions = numpy.empty(n * motif_length, dtype=int)
        for i, loc in enumerate(locations):
            positions[i * motif_length : (i + 1) * motif_length] = range(
                loc * motif_length, (loc + 1) * motif_length
            )

        new_seqs = {}
        for aligned in self.seqs:
            sampled = numpy.array(aligned)[positions]
            new_seqs[aligned.data.seqid] = sampled

        new_seqs_data = self._seqs_data.from_seqs(
            data=new_seqs, alphabet=self.moltype.most_degen_alphabet()
        )
        return self.__class__(
            seqs_data=new_seqs_data, info=self.info, moltype=self.moltype
        )

    def distance_matrix(
        self,
        calc: str = "pdist",
        show_progress: bool = False,
        drop_invalid: bool = False,
    ):
        """Returns pairwise distances between sequences.

        Parameters
        ----------
        calc
            a pairwise distance calculator or name of one. For options see
            cogent3.evolve.fast_distance.available_distances
        show_progress
            controls progress display for distance calculation
        drop_invalid
            If True, sequences for which a pairwise distance could not be
            calculated are excluded. If False, an ArithmeticError is raised if
            a distance could not be computed on observed data.
        """
        from cogent3.evolve.fast_distance import get_distance_calculator

        try:
            calculator = get_distance_calculator(
                calc,
                moltype=self.moltype,
                alignment=self,
                invalid_raises=not drop_invalid,
            )
            calculator.run(show_progress=show_progress)
        except ArithmeticError as e:
            msg = "not all pairwise distances could be computed, try drop_invalid=True"
            raise ArithmeticError(msg) from e
        result = calculator.get_pairwise_distances()
        if drop_invalid:
            result = result.drop_invalid()
        return result

    @UI.display_wrap
    def quick_tree(
        self,
        calc: str = "pdist",
        bootstrap: OptInt = None,
        drop_invalid: bool = False,
        show_progress: bool = False,
        ui=None,  # refactor: type hint
    ):
        """Returns a phylogenetic tree.

        Parameters
        ----------
        calc
            a pairwise distance calculator or name of one. For options see
            cogent3.evolve.fast_distance.available_distances
        bootstrap
            Number of non-parametric bootstrap replicates. Resamples alignment
            columns with replacement and builds a phylogeny for each such
            resampling.
        drop_invalid
            If True, sequences for which a pairwise distance could not be
            calculated are excluded. If False, an ArithmeticError is raised if
            a distance could not be computed on observed data.
        show_progress
            controls progress display for distance calculation

        Returns
        -------
        a phylogenetic tree. If bootstrap specified, returns the weighted
        majority consensus. Support for each node is stored as
        edge.params['params'].

        Notes
        -----
        Sequences in the observed alignment for which distances could not be
        computed are omitted. Bootstrap replicates are required to have
        distances for all seqs present in the observed data distance matrix.
        """
        from cogent3.phylo.consensus import weighted_majority_rule
        from cogent3.phylo.nj import gnj

        dm = self.distance_matrix(
            calc=calc, show_progress=show_progress, drop_invalid=drop_invalid
        )
        results = gnj(dm, keep=1, show_progress=show_progress)
        kept_names = set(dm.template.names[0])
        if bootstrap:
            subaln = (
                self.take_seqs(kept_names) if set(self.names) != kept_names else self
            )
            for _ in ui.series(range(bootstrap), count=bootstrap, noun="bootstrap"):
                b = subaln.sample(with_replacement=True)
                try:
                    bdist = b.distance_matrix(
                        calc=calc, show_progress=show_progress, drop_invalid=False
                    )
                except ArithmeticError:
                    # all sequences must have a pairwise distance to allow
                    # constructing a consensus tree
                    continue
                bresult = gnj(bdist, keep=1, show_progress=show_progress)
                results.extend(bresult)

            consense = weighted_majority_rule(results)
            assert len(consense) == 1
            results = consense

        tree = results[0]
        if not bootstrap:
            tree = tree[1]
        return tree

    def trim_stop_codons(self, gc: Any = None, strict: bool = False, **kwargs):
        # refactor: array
        if not self.has_terminal_stop(gc=gc, strict=strict):
            return self

        # define a regex for finding stop codons followed by terminal gaps
        gc = new_genetic_code.get_code(gc)
        gaps = "".join(self.moltype.gaps)
        pattern = f"({'|'.join(gc['*'])})[{gaps}]*$"
        terminal_stop = re.compile(pattern)

        data = self.to_dict()
        for name, seq in data.items():
            if match := terminal_stop.search(seq):
                diff = len(seq) - match.start()
                seq = terminal_stop.sub("-" * diff, seq)
            data[name] = seq

        seqs_data = self._seqs_data.from_seqs(
            data=data, alphabet=self.moltype.most_degen_alphabet()
        )

        result = self.__class__(
            seqs_data=seqs_data, info=self.info, moltype=self.moltype, **kwargs
        )

        if hasattr(self, "annotation_db"):
            result.annotation_db = self.annotation_db

        return result

    @extend_docstring_from(SequenceCollection.get_translation)
    def get_translation(
        self,
        gc: int = None,
        incomplete_ok: bool = False,
        include_stop: bool = False,
        trim_stop: bool = True,
        **kwargs,
    ):
        if not self.moltype.is_nucleic:
            raise new_moltype.MolTypeError(
                f"moltype must be a DNA/RNA, not {self.moltype.name!r}"
            )

        translated = {}
        if not trim_stop or include_stop:
            seqs = self
        else:
            seqs = self.trim_stop_codons(gc=gc, strict=not incomplete_ok)
        # do the translation
        for seqname in seqs.names:
            seq = seqs.get_gapped_seq(seqname)
            pep = seq.get_translation(
                gc,
                incomplete_ok=incomplete_ok,
                include_stop=include_stop,
                trim_stop=trim_stop,
            )
            translated[seqname] = numpy.array(pep)

        pep_moltype = new_moltype.get_moltype(
            "protein_with_stop" if include_stop else "protein"
        )
        seqs_data = self._seqs_data.from_seqs(
            data=translated,
            alphabet=pep_moltype.most_degen_alphabet(),
            offset=None,
        )
        kwargs["moltype"] = pep_moltype
        return self.__class__(seqs_data=seqs_data, info=self.info, **kwargs)

    def make_feature(
        self,
        *,
        feature: FeatureDataType,
        on_alignment: OptBool = None,
    ) -> Feature:
        """
        create a feature on named sequence, or on the alignment itself

        Parameters
        ----------
        feature
            a dict with all the necessary data rto construct a feature
        on_alignment
            the feature is in alignment coordinates, incompatible with setting
            'seqid'. Set to True if 'seqid' not provided.

        Returns
        -------
        Feature

        Raises
        ------
        ValueError if define a 'seqid' not on alignment or use 'seqid' and
        on_alignment.

        Notes
        -----
        To get a feature AND add it to annotation_db, use add_feature().
        """
        if on_alignment is None:
            on_alignment = feature.pop("on_alignment", None)

        if not on_alignment and feature["seqid"]:
            return self.seqs[feature["seqid"]].make_feature(feature, self)

        feature["seqid"] = feature.get("seqid", None)
        # there's no sequence to bind to, the feature is directly on self
        revd = feature.pop("strand", None) == "-"
        feature["strand"] = "-" if revd else "+"
        fmap = FeatureMap.from_locations(
            locations=feature.pop("spans"), parent_length=len(self)
        )
        if revd:
            fmap = fmap.nucleic_reversed()
        return Feature(parent=self, map=fmap, **feature)

    def add_feature(
        self,
        *,
        biotype: str,
        name: str,
        spans: List[Tuple[int, int]],
        seqid: OptStr = None,
        parent_id: OptStr = None,
        strand: str = "+",
        on_alignment: OptBool = None,
    ) -> Feature:
        """
        add feature on named sequence, or on the alignment itself

        Parameters
        ----------
        seqid
            sequence name, incompatible with on_alignment
        parent_id
            name of the parent feature
        biotype
            biological type, e.g. CDS
        name
            name of the feature
        spans
            plus strand coordinates of feature
        strand
            '+' (default) or '-'
        on_alignment
            the feature is in alignment coordinates, incompatible with setting
            seqid. Set to True if seqid not provided.

        Returns
        -------
        Feature

        Raises
        ------
        ValueError if define a seqid not on alignment or use seqid and
        on_alignment.
        """
        if seqid and on_alignment is None:
            on_alignment = False
        elif not on_alignment:
            on_alignment = on_alignment is None

        if seqid and on_alignment:
            raise ValueError("seqid and on_alignment are incomatible")

        if seqid and seqid not in self.names:
            raise ValueError(f"unknown {seqid=}")

        if not self.annotation_db:
            self.annotation_db = DEFAULT_ANNOTATION_DB()

        feature = {k: v for k, v in locals().items() if k != "self"}

        self.annotation_db.add_feature(**feature)
        for discard in ("on_alignment", "parent_id"):
            feature.pop(discard, None)
        return self.make_feature(feature=feature, on_alignment=on_alignment)

    def _get_seq_features(
        self,
        *,
        seqid: Optional[str] = None,
        biotype: Optional[str] = None,
        name: Optional[str] = None,
        allow_partial: bool = False,
    ) -> Iterator[Feature]:
        """yields Feature instances

        Parameters
        ----------
        seqid
            limit search to features on this named sequence, defaults to search all
        biotype
            biotype of the feature, e.g. CDS, gene
        name
            name of the feature
        allow_partial
            allow features partially overlaping self

        Notes
        -----
        When dealing with a nucleic acid moltype, the returned features will
        yield a sequence segment that is consistently oriented irrespective
        of strand of the current instance.
        """
        if self.annotation_db is None:
            return None

        seqid_to_seqname = {seq.parent_coordinates()[0]: seq.name for seq in self.seqs}

        seqids = [seqid] if isinstance(seqid, str) else seqid
        if seqids is None:
            seqids = tuple(seqid_to_seqname)
        elif set(seqids) & set(self.names):
            # we've been given seq names, convert to parent names
            seqids = [self.seqs[seqid].parent_coordinates()[0] for seqid in seqids]
        elif seqids and set(seqids) <= seqid_to_seqname.keys():
            # already correct
            pass
        else:
            raise ValueError(f"unknown {seqid=}")

        for seqid in seqids:
            seqname = seqid_to_seqname[seqid]
            seq = self.seqs[seqname]
            # we use parent seqid
            parent_id, start, stop, _ = seq.parent_coordinates()
            offset = seq.data.offset

            for feature in self.annotation_db.get_features_matching(
                seqid=parent_id,
                biotype=biotype,
                name=name,
                on_alignment=False,
                allow_partial=allow_partial,
                start=start,
                stop=stop,
            ):
                if offset:
                    feature["spans"] = (numpy.array(feature["spans"]) - offset).tolist()
                # passing self only used when self is an Alignment
                yield seq.make_feature(feature, self)

    def get_features(
        self,
        *,
        seqid: Optional[str] = None,
        biotype: Optional[str] = None,
        name: Optional[str] = None,
        on_alignment: Optional[bool] = None,
        allow_partial: bool = False,
    ) -> Iterator[Feature]:
        """yields Feature instances

        Parameters
        ----------
        seqid
            limit search to features on this named sequence, defaults to search all
        biotype
            biotype of the feature, e.g. CDS, gene
        name
            name of the feature
        on_alignment
            limit query to features on Alignment, ignores sequences. Ignored on
            SequenceCollection instances.
        allow_partial
            allow features partially overlaping self

        Notes
        -----
        When dealing with a nucleic acid moltype, the returned features will
        yield a sequence segment that is consistently oriented irrespective
        of strand of the current instance.
        """
        # we only do on-alignment in here
        if not on_alignment:
            kwargs = {
                k: v for k, v in locals().items() if k not in ("self", "__class__")
            }
            kwargs.pop("on_alignment")
            yield from self._get_seq_features(**kwargs)

        if on_alignment == False:
            return

        if self.annotation_db is None:
            anno_db = merged_db_collection(self._seqs_data)
            self.annotation_db = anno_db

        if self.annotation_db is None:
            return None

        seq_map = None
        for feature in self.annotation_db.get_features_matching(
            biotype=biotype,
            name=name,
            on_alignment=on_alignment,
            allow_partial=allow_partial,
        ):
            if feature["seqid"]:
                continue
            on_al = feature.pop("on_alignment", on_alignment)
            if feature["seqid"]:
                raise RuntimeError(f"{on_alignment=} {feature=}")
            if seq_map is None:
                seq_map = self.seqs[0].map.to_feature_map()
                *_, strand = self.seqs[0].seq.parent_coordinates()

            spans = numpy.array(feature["spans"])
            spans = seq_map.relative_position(spans)
            feature["spans"] = spans.tolist()
            # and if i've been reversed...?
            feature["strand"] = "-" if strand == -1 else "+"
            yield self.make_feature(feature=feature, on_alignment=on_al)

    def get_projected_feature(self, *, seqid: str, feature: Feature) -> Feature:
        """returns an alignment feature projected onto the seqid sequence

        Parameters
        ----------
        seqid
            name of the sequence to project the feature onto
        feature
            a Feature, bound to self, that will be projected

        Returns
        -------
        a new Feature bound to seqid

        Notes
        -----
        The alignment coordinates of feature are converted into the seqid
        sequence coordinates and the object is bound to that sequence.

        The feature is added to the annotation_db.
        """
        target_aligned = self.seqs[seqid]
        if feature.parent is not self:
            raise ValueError("Feature does not belong to this alignment")
        result = feature.remapped_to(target_aligned.seq, target_aligned.map)

        if not self.annotation_db:
            # todo gah improve bound db initialisation
            self.annotation_db = DEFAULT_ANNOTATION_DB()

        self.annotation_db.add_feature(**feature.to_dict())
        return result

    def get_projected_features(self, *, seqid: str, **kwargs) -> list[Feature]:
        """projects all features from other sequences onto seqid"""
        annots = []
        for name in self.names:
            if name == seqid:
                continue
            annots.extend(list(self.get_features(seqid=name, **kwargs)))
        return [self.get_projected_feature(seqid=seqid, feature=a) for a in annots]

    def get_drawables(
        self, *, biotype: Optional[str, typing.Iterable[str]] = None
    ) -> dict:
        """returns a dict of drawables, keyed by type

        Parameters
        ----------
        biotype
            passed to get_features(biotype). Can be a single biotype or
            series. Only features matching this will be included.
        """
        result = defaultdict(list)
        for f in self.get_features(biotype=biotype, allow_partial=True):
            result[f.biotype].append(f.get_drawable())
        return result

    def get_drawable(
        self,
        *,
        biotype: Optional[str, typing.Iterable[str]] = None,
        width: int = 600,
        vertical: int = False,
        title: OptStr = None,
    ):
        """make a figure from sequence features

        Parameters
        ----------
        biotype
            passed to get_features(biotype). Can be a single biotype or
            series. Only features matching this will be included.
        width
            width in pixels
        vertical
            rotates the drawable
        title
            title for the plot

        Returns
        -------
        a Drawable instance
        """
        # todo gah I think this needs to be modified to make row-blocks
        # for each sequence in the alignment, or are we displaying the
        # sequence name in the feature label?
        from cogent3.draw.drawable import Drawable

        drawables = self.get_drawables(biotype=biotype)
        if not drawables:
            return None
        # we order by tracks
        top = 0
        space = 0.25
        annotes = []
        for feature_type in drawables:
            new_bottom = top + space
            for i, annott in enumerate(drawables[feature_type]):
                annott.shift(y=new_bottom - annott.bottom)
                if i > 0:
                    # refactor: design
                    # modify the api on annott, we should not be using
                    # a private attribute!
                    annott._showlegend = False
                annotes.append(annott)

            top = annott.top

        top += space
        height = max((top / len(self)) * width, 300)
        xaxis = dict(range=[0, len(self)], zeroline=False, showline=True)
        yaxis = dict(range=[0, top], visible=False, zeroline=True, showline=True)

        if vertical:
            all_traces = [t.T.as_trace() for t in annotes]
            width, height = height, width
            xaxis, yaxis = yaxis, xaxis
        else:
            all_traces = [t.as_trace() for t in annotes]

        drawer = Drawable(title=title, traces=all_traces, width=width, height=height)
        drawer.layout.update(xaxis=xaxis, yaxis=yaxis)
        return drawer

    def seqlogo(
        self,
        width: float = 700,
        height: float = 100,
        wrap: OptInt = None,
        vspace: float = 0.005,
        colours: dict = None,
    ):
        """returns Drawable sequence logo using mutual information

        Parameters
        ----------
        width, height
            plot dimensions in pixels
        wrap
            number of alignment columns per row
        vspace
            vertical separation between rows, as a proportion of total plot
        colours
            mapping of characters to colours. If note provided, defaults to
            custom for everything ecept protein, which uses protein moltype
            colours.

        Notes
        -----
        Computes MI based on log2 and includes the gap state, so the maximum
        possible value is -log2(1/num_states)
        """
        assert 0 <= vspace <= 1, "vertical space must be in range 0, 1"
        freqs = self.counts_per_pos(allow_gap=True).to_freq_array()
        if colours is None and "protein" in self.moltype.label:
            colours = self.moltype._colors

        return freqs.logo(
            width=width, height=height, wrap=wrap, vspace=vspace, colours=colours
        )

    @c3warn.deprecated_args(
        "2024.12", reason="consistency", old_new=[("method", "stat")]
    )
    def coevolution(
        self,
        stat: str = "nmi",
        segments: list[tuple[int, int]] = None,
        drawable: OptStr = None,
        show_progress: bool = False,
        parallel: bool = False,
        par_kw: OptDict = None,
    ):
        """performs pairwise coevolution measurement

        Parameters
        ----------
        stat
            coevolution metric, defaults to 'nmi' (Normalized Mutual
            Information). Valid choices are 'rmi' (Resampled Mutual Information)
            and 'mi', mutual information.
        segments
            coordinates of the form [(start, end), ...] where all possible
            pairs of alignment positions within and between segments are
            examined.
        drawable
            Result object is capable of plotting data specified type. str value
            must be one of plot type 'box', 'heatmap', 'violin'.
        show_progress
            shows a progress bar.
        parallel
            run in parallel, according to arguments in par_kwargs.
        par_kw
            dict of values for configuring parallel execution.

        Returns
        -------
        DictArray of results with lower-triangular values. Upper triangular
        elements and estimates that could not be computed for numerical reasons
        are set as nan
        """
        from cogent3.draw.drawable import AnnotatedDrawable, Drawable
        from cogent3.evolve import coevolution as coevo
        from cogent3.util.union_dict import UnionDict

        # refactor: design
        # These graphical representations of matrices should be separate functions
        # in the drawing submodule somewhere
        stat = stat.lower()
        if segments:
            segments = [range(*segment) for segment in segments]

        result = coevo.coevolution_matrix(
            alignment=self,
            stat=stat,
            positions=segments,
            show_progress=show_progress,
            parallel=parallel,
            par_kw=par_kw,
        )
        if drawable is None:
            return result

        trace_name = os.path.basename(self.info.source) if self.info.source else None
        if drawable in ("box", "violin"):
            trace = UnionDict(
                type=drawable, y=result.array.flatten(), showlegend=False, name=""
            )
            draw = Drawable(
                width=500, height=500, title=trace_name, ytitle=stat.upper()
            )
            draw.add_trace(trace)
            result = draw.bound_to(result)
        elif drawable:
            axis_title = "Alignment Position"
            axis_args = dict(
                showticklabels=True,
                mirror=True,
                showgrid=False,
                showline=True,
                zeroline=False,
            )
            height = 500
            width = height
            draw = Drawable(
                width=width,
                height=height,
                xtitle=axis_title,
                ytitle=axis_title,
                title=trace_name,
            )

            trace = UnionDict(
                type="heatmap",
                z=result.array,
                colorbar=dict(title=dict(text=stat.upper(), font=dict(size=16))),
            )
            draw.add_trace(trace)
            draw.layout.xaxis.update(axis_args)
            draw.layout.yaxis.update(axis_args)

            try:
                bottom = self.get_drawable()
                left = self.get_drawable(vertical=True)
            except AttributeError:
                bottom = False

            if bottom and drawable != "box":
                xlim = 1.2
                draw.layout.width = height * xlim
                layout = dict(legend=dict(x=xlim, y=1))
                draw = AnnotatedDrawable(
                    draw,
                    left_track=left,
                    bottom_track=bottom,
                    xtitle=axis_title,
                    ytitle=axis_title,
                    xrange=[0, len(self)],
                    yrange=[0, len(self)],
                    layout=layout,
                )

            result = draw.bound_to(result)

        return result

    def information_plot(
        self,
        width: OptInt = None,
        height: OptInt = None,
        window: OptInt = None,
        stat: str = "median",
        include_gap: bool = True,
    ):
        """plot information per position

        Parameters
        ----------
        width
            figure width in pixels
        height
            figure height in pixels
        window
            used for smoothing line, defaults to sqrt(length)
        stat
            'mean' or 'median, used as the summary statistic for each window
        include_gap
            whether to include gap counts, shown on right y-axis
        """
        from cogent3.draw.drawable import AnnotatedDrawable, Drawable

        # refactor: design
        # These graphical representations of matrices should be separate functions
        # in the drawing submodule somewhere
        window = window or numpy.sqrt(len(self))
        window = int(window)
        y = self.entropy_per_pos()
        nan_indices = numpy.isnan(y)
        if nan_indices.sum() == y.shape[0]:  # assuming 1D array
            y.fill(0.0)
        max_entropy = y[nan_indices == False].max()
        y = max_entropy - y  # convert to information
        # now make all nan's 0
        y[nan_indices] = 0
        stats = {"mean": numpy.mean, "median": numpy.median}
        if stat not in stats:
            raise ValueError('stat must be either "mean" or "median"')
        calc_stat = stats[stat]
        num = len(y) - window
        v = [calc_stat(y[i : i + window]) for i in range(num)]
        x = numpy.arange(num)
        x += window // 2  # shift x-coordinates to middle of window
        trace_line = UnionDict(
            type="scatter",
            x=x,
            y=v,
            mode="lines",
            name=f"smoothed {stat}",
            line=dict(shape="spline", smoothing=1.3),
        )
        trace_marks = UnionDict(
            type="scatter",
            x=numpy.arange(y.shape[0]),
            y=y,
            mode="markers",
            opacity=0.5,
            name="per position",
        )
        layout = UnionDict(
            title="Information per position",
            width=width,
            height=height,
            showlegend=True,
            yaxis=dict(range=[0, max(y) * 1.2], showgrid=False),
            xaxis=dict(
                showgrid=False, range=[0, len(self)], mirror=True, showline=True
            ),
        )

        traces = [trace_marks, trace_line]
        if include_gap:
            gap_counts = self.count_gaps_per_pos()
            y = [calc_stat(gap_counts[i : i + window]) for i in range(num)]
            trace_g = UnionDict(
                type="scatter",
                x=x,
                y=y,
                yaxis="y2",
                name="Gaps",
                mode="lines",
                line=dict(shape="spline", smoothing=1.3),
            )
            traces += [trace_g]
            layout.yaxis2 = dict(
                title="Count",
                side="right",
                overlaying="y",
                range=[0, max(gap_counts) * 1.2],
                showgrid=False,
                showline=True,
            )

        draw = Drawable(
            title="Information per position",
            xtitle="Position",
            ytitle=f"Information (window={window})",
        )
        draw.traces.extend(traces)
        draw.layout |= layout
        draw.layout.legend = dict(x=1.1, y=1)

        try:
            drawable = self.get_drawable()
        except AttributeError:
            drawable = False

        if drawable:
            draw = AnnotatedDrawable(
                draw,
                bottom_track=drawable,
                xtitle="position",
                ytitle=f"Information (window={window})",
                layout=layout,
            )

        return draw

    def to_pretty(self, name_order=None, wrap=None):
        """returns a string representation of the alignment in pretty print format

        Parameters
        ----------
        name_order
            order of names for display.
        wrap
            maximum number of printed bases
        """
        names, output = self._get_raw_pretty(name_order=name_order)
        label_width = max(list(map(len, names)))
        name_template = "{:>%d}" % label_width
        display_names = dict([(n, name_template.format(n)) for n in names])

        def make_line(label, seq):
            return f"{label}    {seq}"

        if wrap is None:
            result = [make_line(display_names[n], "".join(output[n])) for n in names]
            return "\n".join(result)

        align_length = len(self)
        result = []
        for start in range(0, align_length, wrap):
            for n in names:
                result.append(
                    make_line(
                        display_names[n],
                        "".join(output[n][start : start + wrap]),
                    )
                )

            result.append("")

        if not result[-1]:
            del result[-1]

        return "\n".join(result)

    def to_html(
        self,
        name_order: Optional[typing.Sequence[str]] = None,
        wrap: int = 60,
        limit: Optional[int] = None,
        ref_name: str = "longest",
        colors: Optional[Mapping[str, str]] = None,
        font_size: int = 12,
        font_family: str = "Lucida Console",
    ) -> str:
        """returns html with embedded styles for sequence colouring

        Parameters
        ----------
        name_order
            order of names for display.
        wrap
            number of alignment columns per row
        limit
            truncate alignment to this length
        ref_name
            Name of an existing sequence or 'longest'. If the latter, the
            longest sequence (excluding gaps and ambiguities) is selected as the
            reference.
        colors
            {character
            moltype.
        font_size
            in points. Affects labels and sequence and line spacing
            (proportional to value)
        font_family
            string denoting font family

        Examples
        ---------

        In a jupyter notebook, this code is used to provide the representation.

        .. code-block:: python

            aln  # is rendered by jupyter

        You can directly use the result for display in a notebook as

        .. code-block:: python

            from IPython.core.display import HTML

            HTML(aln.to_html())
        """
        css, styles = self.moltype.get_css_style(
            colors=colors, font_size=font_size, font_family=font_family
        )
        if name_order:
            selected = self.take_seqs(name_order)
            name_order = list(name_order)
        else:
            name_order = list(self.names)
            ref_name = ref_name or "longest"
            selected = self

        if ref_name == "longest":
            lengths = selected.get_lengths(include_ambiguity=False, allow_gap=False)

            length_names = defaultdict(list)
            for n, l in lengths.items():
                length_names[l].append(n)

            longest = max(length_names)
            ref = sorted(length_names[longest])[0]

        elif ref_name:
            if ref_name not in selected.names:
                raise ValueError(f"Unknown sequence name {ref_name}")
            ref = ref_name

        name_order.remove(ref)
        name_order.insert(0, ref)

        if limit is None:
            names, output = selected._get_raw_pretty(name_order)
        else:
            names, output = selected[:limit]._get_raw_pretty(name_order)

        gaps = "".join(selected.moltype.gaps)
        refname = names[0]
        refseq = output[refname]
        seqlen = len(refseq)
        start_gap = re.search(f"^[{gaps}]+", "".join(refseq))
        end_gap = re.search(f"[{gaps}]+$", "".join(refseq))
        start = 0 if start_gap is None else start_gap.end()
        end = len(refseq) if end_gap is None else end_gap.start()
        seq_style = []
        template = '<span class="%s">%%s</span>'
        styled_seqs = defaultdict(list)
        for i in range(seqlen):
            char = refseq[i]
            if i < start or i >= end:
                style = f"terminal_ambig_{selected.moltype.label}"
            else:
                style = styles[char]

            seq_style.append(template % style)
            styled_seqs[refname].append(seq_style[-1] % char)

        for name in names:
            if name == refname:
                continue

            seq = []
            for i, c in enumerate(output[name]):
                if c == ".":
                    s = seq_style[i] % c
                else:
                    s = template % (styles[c])
                    s = s % c
                seq.append(s)

            styled_seqs[name] = seq

        # make a html table
        seqs = numpy.array([styled_seqs[n] for n in names], dtype="O")
        table = ["<table>"]
        seq_ = "<td>%s</td>"
        label_ = '<td class="label">%s</td>'
        num_row_ = '<tr class="num_row"><td></td><td><b>{:,d}</b></td></tr>'
        for i in range(0, seqlen, wrap):
            table.append(num_row_.format(i))
            seqblock = seqs[:, i : i + wrap].tolist()
            for n, s in zip(names, seqblock):
                s = "".join(s)
                row = "".join([label_ % n, seq_ % s])
                table.append(f"<tr>{row}</tr>")
        table.append("</table>")
        if (
            limit
            and limit < len(selected)
            or name_order
            and len(name_order) < len(selected.names)
        ):
            summary = (
                f"{self.num_seqs} x {len(self)} (truncated to "
                f"{len(name_order) if name_order else len(selected.names)} x "
                f"{limit or len(selected)}) {selected.moltype.label} alignment"
            )
        else:
            summary = (
                f"{self.num_seqs} x {len(self)} {selected.moltype.label} alignment"
            )

        text = [
            "<style>",
            ".c3align table {margin: 10px 0;}",
            ".c3align td { border: none !important; text-align: left !important; }",
            ".c3align tr:not(.num_row) td span {margin: 0 2px;}",
            ".c3align tr:nth-child(even) {background: #f7f7f7;}",
            ".c3align .num_row {background-color:rgba(161, 195, 209, 0.5) !important; border-top: solid 1px black; }",
            ".c3align .label { font-size: %dpt ; text-align: right !important; "
            "color: black !important; padding: 0 4px; display: table-cell !important; "
            "font-weight: normal !important; }" % font_size,
            "\n".join([f".c3align {style}" for style in css]),
            "</style>",
            '<div class="c3align">',
            "\n".join(table),
            f"<p><i>{summary}</i></p>",
            "</div>",
        ]
        return "\n".join(text)

    def _get_raw_pretty(self, name_order):
        """returns dict {name: seq, ...} for pretty print"""
        if name_order is not None:
            assert set(name_order) <= set(self.names), "names don't match"

        output = defaultdict(list)
        names = name_order or self.names
        num_seqs = len(names)

        seqs = [str(self.seqs[name]) for name in names]
        positions = list(zip(*seqs))

        for position in positions:
            ref = position[0]
            output[names[0]].append(ref)
            for seq_num in range(1, num_seqs):
                val = "." if position[seq_num] == ref else position[seq_num]
                output[names[seq_num]].append(val)

        return names, output

    def _repr_html_(self) -> str:
        settings = self._repr_policy.copy()
        env_vals = get_setting_from_environ(
            "COGENT3_ALIGNMENT_REPR_POLICY",
            dict(num_seqs=int, num_pos=int, wrap=int, ref_name=str),
        )
        settings.update(env_vals)
        return self.to_html(
            name_order=self.names[: settings["num_seqs"]],
            ref_name=settings["ref_name"],
            limit=settings["num_pos"],
            wrap=settings["wrap"],
        )

    def _mapped(self, slicemap):
        seqs = {}
        maps = {}
        for aligned in self.seqs:
            seq, im = aligned.slice_with_map(slicemap)
            name = aligned.data.seqid
            seqs[name] = seq
            maps[name] = im

        data = self._seqs_data.from_seqs_and_gaps(
            seqs=seqs, gaps=maps, alphabet=self.moltype.most_degen_alphabet()
        )

        return self.__class__(
            seqs_data=data,
            moltype=self.moltype,
            name_map=self._name_map,
            info=self.info,
        )

    def apply_scaled_gaps(
        self, other: SequenceCollection, aa_to_codon: bool | None = None
    ):
        """applies gaps in self to unagpped sequences"""
        assert set(other.names) == set(self.names), "Names must match"
        if aa_to_codon and not all(
            (not self.moltype.is_nucleic, other.moltype.is_nucleic)
        ):
            raise ValueError(
                "aa_to_codon True requires nucleic moltype destination not {self.moltype.name!r}"
            )
        elif not aa_to_codon and not all(
            (self.moltype.is_nucleic, not other.moltype.is_nucleic)
        ):
            raise ValueError(
                f"aa_to_codon False requires protein moltype destination not {other.moltype.name!r}"
            )

        assert aa_to_codon is not None
        gaps = {}
        seqs = {}
        scale = 3 if aa_to_codon else 1 / 3

        for seq in self.seqs:
            parent_name = self._name_map[seq.name]
            gaps[parent_name] = seq.map.scaled(scale).array
            ungapped = numpy.array(other.seqs[seq.name])
            seqs[parent_name] = ungapped
            seq_len = self._seqs_data.get_seq_length(parent_name)
            if len(ungapped) != int(seq_len * scale):
                raise ValueError(
                    f"Destination sequence for {seq.name!r} != {scale:.2f} x {seq_len} sequence"
                )

        seq_data = self._seqs_data.from_seqs_and_gaps(
            seqs=seqs, gaps=gaps, alphabet=other.moltype.most_degen_alphabet()
        )
        init_args = self._get_init_kwargs()
        init_args.pop("slice_record")  # slice is realised
        init_args["moltype"] = other.moltype
        init_args["seqs_data"] = seq_data
        init_args["annotation_db"] = other.annotation_db
        return self.__class__(**init_args)

    def copy(self):
        """creates new instance, only mutable attributes are copied"""
        kwargs = self._get_init_kwargs()
        kwargs["name_map"] = self._name_map.copy()
        kwargs["info"] = self.info.copy()
        return self.__class__(**kwargs)

    def deepcopy(self, **kwargs):
        """returns deep copy of self

        Notes
        -----
        Reduced to sliced sequences in self, kwargs are ignored.
        Annotation db is not copied if the alignment has been sliced.
        """
        import copy

        kwargs = self._get_init_kwargs()
        kwargs.pop("seqs_data")
        kwargs["name_map"] = self._name_map.copy()
        kwargs["info"] = self.info.copy()
        kwargs["annotation_db"] = (
            None
            if len(self) != self._seqs_data.align_len
            else copy.deepcopy(self.annotation_db)
        )
        new_seqs_data = {
            n: self._seqs_data.get_gapped_seq_array(
                seqid=n,
                start=self._slice_record.plus_start,
                stop=self._slice_record.plus_stop,
                step=self._slice_record.plus_step,
            )
            for n in self._name_map.values()
        }
        new_seqs_data = self._seqs_data.from_seqs(
            data=new_seqs_data,
            alphabet=self.moltype.most_degen_alphabet(),
        )
        kwargs["seqs_data"] = new_seqs_data
        kwargs["slice_record"] = None
        return self.__class__(
            **kwargs,
        )

<<<<<<< HEAD
    def with_masked_annotations(
        self, biotypes: PySeqStr, mask_char: str = "?", shadow: bool = False
    ):
        """returns an alignment with regions replaced by mask_char

        Parameters
        ----------
        biotypes
            annotation type(s)
        mask_char
            must be a character valid for the moltype. The default value is
            the most ambiguous character, eg. '?' for DNA
        shadow
            If True, masks everything but the biotypes
        """
        # by doing numpy.array(seq), this method applies the slice_record
        # and modifies the underlying sequence data. We therefore split
        # gapped sequences into their gaps and seq components and discard
        # the current slice_record.
        gaps = {}
        ungapped = {}
        for seq in self.seqs:
            parent_name = self._name_map[seq.name]
            gaps[parent_name] = seq.map.array
            ungapped[parent_name] = numpy.array(
                seq.seq.with_masked_annotations(biotypes, mask_char, shadow)
            )

        seq_data = self._seqs_data.from_seqs_and_gaps(
            seqs=ungapped, gaps=gaps, alphabet=self.moltype.most_degen_alphabet()
        )
        init = self._get_init_kwargs()
        init["seqs_data"] = seq_data
        # we have to drop the slice record since we have changed the data
        init["slice_record"] = None
        return self.__class__(**init)
=======
    def to_rich_dict(self) -> dict[str, str | dict[str, str]]:
        """returns a json serialisable dict"""
        kwargs = self._get_init_kwargs()
        kwargs.pop("slice_record")  # slice is realised
        kwargs["name_map"] = self._name_map.copy()  # name_map is mutable
        kwargs["info"] = self.info.copy()  # info is mutable
        kwargs["moltype"] = self.moltype.label
        kwargs.pop("annotation_db", None)  # we dont serialise the annotation db
        kwargs.pop(
            "offset", None
        )  # no need for offset since annotation db is not serialised
        kwargs.pop("seqs_data")

        seqs = {self._name_map[s.name]: str(s) for s in self.seqs}
        return {
            "init_args": kwargs,
            "type": get_object_provenance(self),
            "version": __version__,
            "seqs": seqs,
        }

    @classmethod
    def from_rich_dict(cls, data: dict[str, str | dict[str, str]]):
        data["init_args"].pop("annotation_db", None)
        return make_aligned_seqs(data["seqs"], **data["init_args"])


@register_deserialiser(get_object_provenance(Alignment))
def deserialise_alignment(data: dict[str, str | dict[str, str]]) -> Alignment:
    return Alignment.from_rich_dict(data)
>>>>>>> 2c91b303


@singledispatch
def make_aligned_seqs(
    data: Union[dict[str, StrORBytesORArray], list, AlignedSeqsDataABC],
    *,
    moltype: typing.Union[str, new_moltype.MolType],
    label_to_name: OptRenamerCallable = None,
    info: OptDict = None,
    source: OptPathType = None,
    annotation_db: typing.Optional[SupportsFeatures] = None,
    offset: typing.Optional[DictStrInt] = None,
    name_map: typing.Optional[DictStrStr] = None,
    is_reversed: OptBool = None,
) -> Alignment:
    if len(data) == 0:
        raise ValueError("data must be at least one sequence.")

    moltype = new_moltype.get_moltype(moltype)
    alphabet = moltype.most_degen_alphabet()
    annotation_db = annotation_db or merged_db_collection(data)

    # if we have Sequences, we need to construct the name map before we construct
    # the SeqsData object - however, if a name_map is provided, we assume that it
    # corrects for any naming differences in data and skip this step
    assign_names = _SeqNamer(name_func=label_to_name)
    seqs_data, offs, rvd, nm = prep_for_seqs_data(data, moltype, assign_names)
    # rvd is the count of sequences that have been reversed. It should be equal 0
    # or the number of sequences. If inbetween, the sequences are a mix of the two
    # which for now we do not support. However, if the user has provided a value
    # for is_reversed, we will use that.
    if is_reversed is not None:
        rvd = is_reversed
    elif rvd in {0, len(seqs_data)}:
        rvd = bool(rvd)
    else:
        rvd = False
        if annotation_db and len(annotation_db) > 0:
            warnings.warn(
                "Sequence strand is inconsistent, not applying the annotation db.",
                UserWarning,
            )
            annotation_db = None

    offset = offset or offs
    name_map = name_map or nm
    seqs_data = AlignedSeqsData.from_seqs(
        data=seqs_data,
        alphabet=alphabet,
        offset=offset,
    )
    # we do not pass on offset/label_to_name as they are handled in this function
    return make_aligned_seqs(
        seqs_data,
        moltype=moltype,
        info=info,
        annotation_db=annotation_db,
        source=source,
        name_map=name_map,
        is_reversed=rvd,
    )


@make_aligned_seqs.register
def _(
    data: AlignedSeqsDataABC,
    *,
    moltype: typing.Union[str, new_moltype.MolType],
    label_to_name: OptRenamerCallable = None,
    info: OptDict = None,
    source: OptPathType = None,
    annotation_db: typing.Optional[SupportsFeatures] = None,
    offset: typing.Optional[DictStrInt] = None,
    name_map: typing.Optional[DictStrStr] = None,
    is_reversed: OptBool = None,
) -> Alignment:
    moltype = new_moltype.get_moltype(moltype)
    if not moltype.is_compatible_alphabet(data.alphabet):
        raise ValueError(
            f"Provided moltype: {moltype.label} is not compatible with AlignedSeqsData",
            f" alphabet: {data.alphabet}",
        )

    # we cannot set offset when creating from an AlignedSeqsData
    if offset:
        raise ValueError(f"Setting offset is not supported for {data=}")

    info = info if isinstance(info, dict) else {}
    info["source"] = str(source) if source else str(info.get("source", "unknown"))

    sr = (
        new_sequence.SliceRecord(parent_len=data.align_len, step=-1)
        if is_reversed
        else None
    )
    aln = Alignment(
        seqs_data=data,
        moltype=moltype,
        info=info,
        source=source,
        annotation_db=annotation_db,
        name_map=name_map,
        slice_record=sr,
    )
    if label_to_name:
        aln = aln.rename_seqs(label_to_name)
    return aln<|MERGE_RESOLUTION|>--- conflicted
+++ resolved
@@ -6139,7 +6139,7 @@
             **kwargs,
         )
 
-<<<<<<< HEAD
+
     def with_masked_annotations(
         self, biotypes: PySeqStr, mask_char: str = "?", shadow: bool = False
     ):
@@ -6176,7 +6176,7 @@
         # we have to drop the slice record since we have changed the data
         init["slice_record"] = None
         return self.__class__(**init)
-=======
+
     def to_rich_dict(self) -> dict[str, str | dict[str, str]]:
         """returns a json serialisable dict"""
         kwargs = self._get_init_kwargs()
@@ -6207,7 +6207,7 @@
 @register_deserialiser(get_object_provenance(Alignment))
 def deserialise_alignment(data: dict[str, str | dict[str, str]]) -> Alignment:
     return Alignment.from_rich_dict(data)
->>>>>>> 2c91b303
+
 
 
 @singledispatch
