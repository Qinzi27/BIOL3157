--- conflicted
+++ resolved
@@ -568,14 +568,9 @@
 
     def _has_other_suffixes(self, path, suffix):
         p = Path(path)
-<<<<<<< HEAD
-        for f in p.iterdir():
-            if get_format_suffixes(str(f))[0] != suffix:
-=======
         allowed = {str(suffix), "log"}
         for f in p.iterdir():
             if get_format_suffixes(str(f))[0] not in allowed:
->>>>>>> 5f54d5cb
                 return True
         return False
 
@@ -587,11 +582,7 @@
             if self._has_other_suffixes(self.source, self.suffix):
                 raise RuntimeError(
                     f"Unsafe to delete {self.source} as it contains ",
-<<<<<<< HEAD
-                    f"files other than {self.suffix}."
-=======
                     f"files other than .{self.suffix} or .log files."
->>>>>>> 5f54d5cb
                     " You will need to remove this directly yourself.",
                 )
             try:
@@ -659,14 +650,9 @@
         self.mode = "a" or mode
 
     def _has_other_suffixes(self, path, suffix):
-<<<<<<< HEAD
-        for f in zipfile.ZipFile(path).namelist():
-            if get_format_suffixes(f)[0] != suffix:
-=======
         allowed = {str(suffix), "log"}
         for f in zipfile.ZipFile(path).namelist():
             if get_format_suffixes(str(f))[0] not in allowed:
->>>>>>> 5f54d5cb
                 return True
         return False
 
@@ -679,11 +665,7 @@
             if self._has_other_suffixes(self.source, self.suffix):
                 raise RuntimeError(
                     f"Unsafe to delete {self.source} as it contains ",
-<<<<<<< HEAD
-                    f"files other than {self.suffix}."
-=======
                     f"files other than .{self.suffix} or .log files."
->>>>>>> 5f54d5cb
                     " You will need to remove this directly yourself.",
                 )
             os.remove(self.source)
